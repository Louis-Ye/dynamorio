--- conflicted
+++ resolved
@@ -1058,11 +1058,7 @@
                 ushort hint = *(ushort *) cur_pc;
                 if (hint == 0x2ccd) {
                     app_pc end_pc = instr_get_branch_target_pc(scratch);
-<<<<<<< HEAD
-                    cur_pc += 2;
-=======
-                    cur_pc++; // which `cur_pc` if it was not an annotation?
->>>>>>> a7b42b0e
+                    cur_pc += 2; // which `cur_pc` if it was not an annotation?
                     annot_maybe_instrument(dcontext, &cur_pc, end_pc, scratch);
                 }
             } else if (instr_is_call(scratch)) {
