--- conflicted
+++ resolved
@@ -35,10 +35,7 @@
 
 #include "dr_annotations_asm.h"
 
-<<<<<<< HEAD
-=======
 /* To simplify project configuration, this pragma excludes the file from GCC warnings. */
->>>>>>> c6b473e1
 #ifdef __GNUC__
 # pragma GCC system_header
 #endif
@@ -48,18 +45,15 @@
 
 #define DYNAMORIO_ANNOTATE_LOG(format, ...) \
     DR_ANNOTATION(dynamorio_annotate_log, format, ##__VA_ARGS__)
-<<<<<<< HEAD
 
-#define DYNAMORIO_ANNOTATE_MANAGE_CODE_AREA(start, len) \
-    DR_ANNOTATION(dynamorio_annotate_manage_code_area, start, len)
+#define DYNAMORIO_ANNOTATE_MANAGE_CODE_AREA(start, size) \
+    DR_ANNOTATION(dynamorio_annotate_manage_code_area, start, size)
 
-#define DYNAMORIO_ANNOTATE_UNMANAGE_CODE_AREA(start, len) \
-    DR_ANNOTATION(dynamorio_annotate_unmanage_code_area, start, len)
+#define DYNAMORIO_ANNOTATE_UNMANAGE_CODE_AREA(start, size) \
+    DR_ANNOTATION(dynamorio_annotate_unmanage_code_area, start, size)
 
-#define DYNAMORIO_ANNOTATE_FLUSH_FRAGMENTS(start, len, is_direct_cti_target) \
-    DR_ANNOTATION(dynamorio_annotate_flush_fragments, start, len, is_direct_cti_target)
-=======
->>>>>>> c6b473e1
+#define DYNAMORIO_ANNOTATE_FLUSH_FRAGMENTS(start, size) \
+    DR_ANNOTATION(dynamorio_annotate_flush_fragments, start, size)
 
 #ifdef __cplusplus
 extern "C" {
@@ -70,13 +64,13 @@
 DR_DECLARE_ANNOTATION(unsigned int, dynamorio_annotate_log, (const char *format, ...));
 
 DR_DECLARE_ANNOTATION(void, dynamorio_annotate_manage_code_area,
-                      (void *start, size_t len));
+                      (void *start, size_t size));
 
 DR_DECLARE_ANNOTATION(void, dynamorio_annotate_unmanage_code_area,
-                      (void *start, size_t len));
+                      (void *start, size_t size));
 
 DR_DECLARE_ANNOTATION(void, dynamorio_annotate_flush_fragments,
-                      (void *start, size_t len, char is_direct_cti_target));
+                      (void *start, size_t size));
 
 #ifdef __cplusplus
 }
