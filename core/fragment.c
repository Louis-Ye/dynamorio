--- conflicted
+++ resolved
@@ -3250,12 +3250,8 @@
     fragment_remove(GLOBAL_DCONTEXT, f, false);
     /* FIXME: we don't currently remove from thread-private ibl tables as that
      * requires walking all of the threads. */
-<<<<<<< HEAD
-    ASSERT_NOT_IMPLEMENTED(true || !IS_IBL_TARGET(f->flags) || shared_ibt_table_used);
-=======
     ASSERT_NOT_IMPLEMENTED(DYNAMO_OPTION(opt_jit) || !IS_IBL_TARGET(f->flags) ||
                            shared_ibt_table_used);
->>>>>>> b224744c
 
     vm_area_remove_fragment(dcontext, f);
     /* case 8419: make marking as deleted atomic w/ fragment_t.also_vmarea field
@@ -6369,43 +6365,6 @@
         ASSERT_OWN_NO_LOCKS();
     }
 #endif
-<<<<<<< HEAD
-    ASSERT(dcontext == get_thread_private_dcontext());
-
-    /* quick check for overlap first by using read lock and avoiding
-     * thread_initexit_lock:
-     * if no overlap, must hold lock through removal of region
-     * if overlap, ok to release for a bit
-     */
-    if (size > 0 && !executable_vm_area_executed_from(base, base+size)) {
-        /* Only a curiosity since we can have a race (not holding exec areas lock) */
-        //ASSERT_CURIOSITY((!SHARED_FRAGMENTS_ENABLED() ||
-        //                  !thread_vm_area_overlap(GLOBAL_DCONTEXT, base, base+size)) &&
-        //                 !thread_vm_area_overlap(dcontext, base, base+size));
-        return false;
-    }
-    /* Only a curiosity since we can have a race (not holding exec areas lock) */
-    ASSERT_CURIOSITY(size == 0 ||
-                     executable_vm_area_overlap(base, base+size, false/*no lock*/));
-
-    STATS_INC(num_flushes);
-
-    if (force_synchall ||
-        (size > 0 && executable_vm_area_coarse_overlap(base, base+size))) {
-        /* Coarse units do not support individual unlinking (though prior to
-         * freezing they do, we ignore that) and instead require all-thread-synch
-         * in order to flush.  For that we cannot be already holding
-         * thread_initexit_lock!  FIXME case 8572: the only caller who does hold it
-         * now is os_thread_stack_exit().  For now relying on that stack not
-         * overlapping w/ any coarse regions.
-         */
-        ASSERT(!own_initexit_lock);
-        /* The synchall will flush fine as well as coarse so we'll be done */
-        flush_fragments_synchall_start(dcontext, base, size, exec_invalid);
-        return true;
-    }
-=======
->>>>>>> b224744c
 
     /* Take a snapshot of the threads in the system.
      * Grab the thread lock to prevent threads from being created or
