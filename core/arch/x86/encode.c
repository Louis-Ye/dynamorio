--- conflicted
+++ resolved
@@ -2443,16 +2443,12 @@
             info->opcode);
         info = get_next_instr_info(info);
         /* stop when hit end of list or when hit extra operand tables (OP_CONTD) */
-<<<<<<< HEAD
-        if (info == NULL || info->opcode == OP_CONTD) {
+        if (info == NULL || info->type == OP_CONTD) {
 #if !defined(NOT_DYNAMORIO_CORE_PROPER) && defined(RELEASE_LOGGING)
             RELEASE_LOG(THREAD, LOG_EMIT, 0, "Error! Could not find encoding for: ");
             instr_disassemble(dcontext, instr, STDERR);
             RELEASE_LOG(THREAD, LOG_EMIT, 0, "\n");
 #endif
-=======
-        if (info == NULL || info->type == OP_CONTD) {
->>>>>>> f1ce8ec2
             DOLOG(1, LOG_EMIT, {
                 LOG(THREAD, LOG_EMIT, 1, "ERROR: Could not find encoding for: ");
                 instr_disassemble(dcontext, instr, THREAD);
