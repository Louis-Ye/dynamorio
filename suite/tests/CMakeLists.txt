# **********************************************************
# Copyright (c) 2010-2014 Google, Inc.    All rights reserved.
# Copyright (c) 2009-2010 VMware, Inc.    All rights reserved.
# **********************************************************

# Redistribution and use in source and binary forms, with or without
# modification, are permitted provided that the following conditions are met:
#
# * Redistributions of source code must retain the above copyright notice,
#   this list of conditions and the following disclaimer.
#
# * Redistributions in binary form must reproduce the above copyright notice,
#   this list of conditions and the following disclaimer in the documentation
#   and/or other materials provided with the distribution.
#
# * Neither the name of VMware, Inc. nor the names of its contributors may be
#   used to endorse or promote products derived from this software without
#   specific prior written permission.
#
# THIS SOFTWARE IS PROVIDED BY THE COPYRIGHT HOLDERS AND CONTRIBUTORS "AS IS"
# AND ANY EXPRESS OR IMPLIED WARRANTIES, INCLUDING, BUT NOT LIMITED TO, THE
# IMPLIED WARRANTIES OF MERCHANTABILITY AND FITNESS FOR A PARTICULAR PURPOSE
# ARE DISCLAIMED. IN NO EVENT SHALL VMWARE, INC. OR CONTRIBUTORS BE LIABLE
# FOR ANY DIRECT, INDIRECT, INCIDENTAL, SPECIAL, EXEMPLARY, OR CONSEQUENTIAL
# DAMAGES (INCLUDING, BUT NOT LIMITED TO, PROCUREMENT OF SUBSTITUTE GOODS OR
# SERVICES; LOSS OF USE, DATA, OR PROFITS; OR BUSINESS INTERRUPTION) HOWEVER
# CAUSED AND ON ANY THEORY OF LIABILITY, WHETHER IN CONTRACT, STRICT
# LIABILITY, OR TORT (INCLUDING NEGLIGENCE OR OTHERWISE) ARISING IN ANY WAY
# OUT OF THE USE OF THIS SOFTWARE, EVEN IF ADVISED OF THE POSSIBILITY OF SUCH
# DAMAGE.

# Plan:
# * LONG vs SHORT is configure-time
# * We build all tests at general build time: in future can try
#   ctest --build-and-test
# * "make test" runs the suite of tests for each of a set of runtime options
#   for the current build.  If not running a test suite of multiple builds
#   it runs a full set of tests; otherwise it eliminates some overlapping
#   tests on release or external builds that were run on debug internal.
# * The set of runs is in a list form with qualifiers very similar to the
#   list in suite/runregression, making it easy to change what tests are run
#   and for which builds by each option set.
# * Can set additional options at configure time via TEST_OPTIONS:
#   these are added to every options run.
# * We'll use ctest -S to build each target build config and run tests for each,
#   and optionally submit to dashboard.  Use w/o submit as "make runregression".

option(TEST_LONG "run long set of tests")
# if TEST_SUITE is off, we disable some flaky tests in order to have all
# tests succeed (i#389)
option(TEST_SUITE "running series of builds so skip some overlapping tests; also, include racy/flaky tests (eventually they should be fixed) for better coverage")
set(TEST_SECONDS "60" CACHE STRING "Test time limit in seconds")
set(TEST_OPTIONS "" CACHE STRING "Extra DynamoRIO options when running tests")
set(TEST_32BIT_PATH "" CACHE STRING "32-bit test bin dir for cross-arch tests")

# FIXME: i#120: .runall support
# FIXME: i#65: add command to run natively
# FIXME: i#111: get .runall tests to run in parallel
#   and use latest cmake for "ctest -j" (and "ctest -W 60")

###########################################################################
# RUNTIME OPTIONS TO TEST

# We embed the set of runs for each test in here as separate tests.
# I considered having this CMakeLists.txt only do one runtime option
# setting, and externally invoke repeatedly, perhaps via an add_test()
# that starts w/ "xx" and runs "ctest -E ^xx" (and could use further
# regexps to select subsets of tests for certain options), but in
# cmake script to set DYNAMORIO_OPTIONS env var: but the sub-ctest's
# results aren't reported at the top level.  Better to have all
# the tests be peers.

if (UNIX)
  set(osname "linux")
else (UNIX)
  set(osname "win32")
endif (UNIX)

# Syntax:
#   [SHORT::][DEBUG::][WIN::|LIN::][ONLY::<regex>::]<DR runtime options>"
# SHORT = perform run for NOT TEST_LONG
# DEBUG = debug-build-only
# WIN = Windows-only
# LIN = Linux-only
# ONLY = only run tests that match regex

# N.B.: if short-suite tests are added to other than the debug-internal-{32,64}
# builds, update runsuite.cmake to build the tests for those builds!

set(EMPTY_LIST "")

set(vmap_run_list
  # our main configuration
  "SHORT::-code_api"
  # sanity check: run single app to make sure these options aren't totally broken
  "SHORT::ONLY::client.events$::-code_api -opt_memory"
  "SHORT::ONLY::client.events$::-code_api -opt_speed"
  "SHORT::ONLY::client.events$::-code_api -thread_private"
  "SHORT::ONLY::client.events$::-code_api -disable_traces"
  "SHORT::ONLY::client.events$::-code_api -thread_private -disable_traces"
  "SHORT::LIN::ONLY::client.events$::-code_api -early_inject"
  # maybe this should be SHORT as -coarse_units will eventually be the default?
  "-code_api -opt_memory"
  "-code_api -opt_speed"
  "-code_api -thread_private"
  "-code_api -disable_traces"
  "-code_api -thread_private -disable_traces"
  "LIN::-code_api -early_inject"
  "DEBUG::ONLY::^common::-code_api -loglevel 1"
  "ONLY::^common::-code_api -stack_size 120k"
  "WIN::ONLY::^(runall|client)::-enable_full_api"
  "DEBUG::WIN::ONLY::^(common|client)::-code_api -stack_size 120K -loglevel 1 -no_hide"
  "DEBUG::LIN::ONLY::^(common|client)::-code_api -stack_size 120K -loglevel 1"
  "ONLY::^common::"
  "LIN::ONLY::^${osname}::-code_api -sysenter_is_int80"

  # cover -tracedump_* options, just a couple combinations
  # FIXME: how up time limit?  had TEST_MINS=5 for next 4 runs:
  "ONLY::^common::-code_api -tracedump_text -tracedump_origins"
  "ONLY::^common::-code_api -tracedump_text -tracedump_origins -syntax_intel"
  "ONLY::^common::-code_api -thread_private -tracedump_binary"
  # make sure we at least sometimes exercise non-default -checklevel
  "DEBUG::-checklevel 4"

  # pcache tests: per-user so each app will merge w/ previous, plus merge
  # w/ at-unload persists from earlier -desktop run
  "WIN::ONLY::^runall::-desktop -coarse_freeze_at_exit"
  # run again so each must use the merged pcaches
  # FIXME: order is alpha: need unique name sorted next
  "WIN::ONLY::^runall::-desktop -coarse_freeze_at_exit"

  # limit on shared cache size
  "ONLY::^(runall|${osname})::-finite_shared_bb_cache -cache_shared_bb_regen 80"
  "ONLY::^(runall|${osname})::-finite_shared_trace_cache -cache_shared_trace_regen 80"
  )

set(vmsafe_run_list
  # keep lightweight modes alive
  # i#24: -thin_client not working: once it works, re-enable
  #"WIN::ONLY::^runall::-thin_client"
  "WIN::ONLY::^runall::-probe_api -hotp_only"
  # our supported configurations
  "ONLY::^[^h]::-code_api -probe_api"
  "ONLY::^security ^runall runinterface::-security_api"
  "ONLY::^[^h]::-security_api"
  "WIN::ONLY::^(runall|${osname})::-probe_api -hotp_only"
  "WIN::ONLY::^(common|security)::-probe_api -hotp_only"
  # other configurations we may eventually support
  "ONLY::^[^h]::-security_api -code_api"
  "-security_api -probe_api"
  "-security_api -code_api -probe_api"
  )

# xref the very long set of runs we used to test in
# suite/old-runregression-runs-2-6-08
set(vps_run_list
  "ONLY::^(common|${osname}|security|runall)::"
  "ONLY::^(common|${osname}|security|runall)::-security"
  "ONLY::^security::-security -detect_mode -report_max 0 -no_diagnostics"
  "WIN::ONLY::^(common|${osname}|security|runall)::-security -liveshields"
  "WIN::ONLY::^runall ^security::-security -client"
  "WIN::ONLY::^runall ^security::-security -low" # not a default config
  # Test with -use_moduledb relaxations, (is on by default, but tests Makefile
  # adds -staged which turns it off, we re-enable by turning the option back on).
  # The tests Makefile adds different version resource information to different
  # tests in runall/ and security-{common,win32}/ to fully exercise this.
  "WIN::ONLY::^(runall|security)::-security -use_moduledb"
  )
# if building dedicated vps, want short suite of all tests
set(vps_short_list
  "SHORT::-security"
  )

if (LINKCOUNT AND TEST_SUITE)
  # FIXME: how up time limit?  had TEST_MINS=5 for this:
  set(run_list "ONLY::^common::-prof_counts -tracedump_binary -no_inline_trace_ibl -indirect_stubs")
elseif (CALLPROF AND TEST_SUITE)
  set(run_list "ONLY::^common::")
elseif (VMAP)
  if (TEST_SUITE)
    # if running multiple builds we don't redo all tests for later builds
    # we expect internal debug to catch most problems
    if (DEBUG AND INTERNAL)
      set(run_list ${vmap_run_list})
    else (DEBUG AND INTERNAL)
      set(run_list "ONLY::^client::-code_api")
    endif (DEBUG AND INTERNAL)
  else (TEST_SUITE)
    set(run_list ${vmap_run_list})
  endif (TEST_SUITE)
elseif (VMSAFE)
  if (TEST_SUITE)
    if (DEBUG AND INTERNAL)
      set(run_list ${vmsafe_run_list})
    else (DEBUG AND INTERNAL)
      set(run_list
        "ONLY::^client::-code_api -probe_api"
        "ONLY::^(client|security)::-security_api"
        "ONLY::^runall::-probe_api -hotp_only"
        )
    endif (DEBUG AND INTERNAL)
  else (TEST_SUITE)
    set(run_list ${vmsafe_run_list})
  endif (TEST_SUITE)
elseif (VPS)
  if (TEST_SUITE)
    if (DEBUG AND INTERNAL)
      set(run_list ${vps_run_list})
    else (DEBUG AND INTERNAL)
      set(run_list
        "ONLY::^common::"
        "ONLY::^security::-security -detect_mode -report_max 0 -no_diagnostics"
        "WIN::ONLY::^(common|${osname}|security|runall)::-security -liveshields"
        "WIN::ONLY::^(runall|security)::-security -client"
        )
    endif (DEBUG AND INTERNAL)
  else (TEST_SUITE)
    set(run_list ${vps_short_list})
  endif (TEST_SUITE)
else (LINKCOUNT AND TEST_SUITE)
  # no tests
  set(run_list "")
endif (LINKCOUNT AND TEST_SUITE)

###########################################################################
# BUILDING

if (WIN32)
  find_program(BIND_EXECUTABLE bind.exe DOC "path to bind.exe")
  if (BIND_EXECUTABLE)
    message(STATUS "Found bind.exe: ${BIND_EXECUTABLE}")
  else (BIND_EXECUTABLE)
    # else we'll use editbin via link.exe
  endif (BIND_EXECUTABLE)
  mark_as_advanced(BIND_EXECUTABLE)

  # if cygwin or mingw gcc is available, we do some extra tests
  find_program(GCC gcc.exe DOC "path to gcc.exe")
  if (NOT GCC)
    message(STATUS "gcc not found: some Windows tests will be disabled")
  endif (NOT GCC)
else (WIN32)
  # i#215: if chcon exists then we'll mark tests w/ text relocations to
  # avoid violating selinux policies.  On Ubuntu, chcon is part of coreutils
  # package too, so it will be there even if selinux isn't enabled, so check for
  # for selinux.
  find_program(SEUNIXENABLED selinuxenabled DOC "path to selinuxenabled")
  if (SEUNIXENABLED)
    find_program(CHCON chcon DOC "path to chcon")
    if (CHCON)
      message(STATUS "Detected selinux: will chcon binaries with text relocations.")
      set(SEUNIXFOUND "yes")
    endif (CHCON)
    mark_as_advanced(CHCON)
  endif (SEUNIXENABLED)
endif (WIN32)

# put libs in same dir for tests that need to load them
set(MAIN_RUNTIME_OUTPUT_DIRECTORY "${CMAKE_RUNTIME_OUTPUT_DIRECTORY}")
set(MAIN_LIBRARY_OUTPUT_DIRECTORY "${DR_LIBRARY_OUTPUT_DIRECTORY}")
string(REGEX REPLACE "/lib([36])" "/ext/lib\\1"
  EXT_LIBRARY_OUTPUT_DIRECTORY "${MAIN_LIBRARY_OUTPUT_DIRECTORY}")
set(CMAKE_LIBRARY_OUTPUT_DIRECTORY "${CMAKE_CURRENT_BINARY_DIR}/bin")
set(CMAKE_ARCHIVE_OUTPUT_DIRECTORY "${CMAKE_LIBRARY_OUTPUT_DIRECTORY}")
set(CMAKE_RUNTIME_OUTPUT_DIRECTORY "${CMAKE_CURRENT_BINARY_DIR}/bin")
set_per_config_ouput_to_match_single_config()

include_directories(${CMAKE_CURRENT_SOURCE_DIR}) # tools.h
include_directories(${PROJECT_SOURCE_DIR}/core/x86) # asm_defines.asm

# FIXME i#98: improve code so can set Wall/W4
if (UNIX)
  string(REGEX REPLACE "-Wall" "" CMAKE_C_FLAGS "${CMAKE_C_FLAGS}")
  # some tests rely on specific "nop;nop" patterns that optimization ruins
  # we should probably move the -O from top level into core/CMakeLists.txt
  string(REGEX REPLACE "-O[0-9]? " " " CMAKE_C_FLAGS "${CMAKE_C_FLAGS}")
  # i#720: cmake fails to find 32-bit libraries in Ubuntu 11.10.
  # This is because cmake uses CMAKE_LIBRARY_ARCHITECTURE to handle
  # multi-arch compilation, whose value is x86_64-linux-gnu or i386-linux-gnu
  # for 64/32-bit. However, in Ubuntu 11.10, some of the 32-bit libraries
  # like libm.so, libdl.so, and libpthread.so are in /usr/lib32 or /lib32
  # instead of /lib/i386-linux-gnu, so cmake cannot to find them.
  # solution: add explicit paths for lookup.
  find_library(libmath m)
  if (NOT libmath AND NOT X64)
    find_library(libmath m PATHS /usr/lib32 /lib32)
  endif ()
  find_library(libdl dl)
  if (NOT libdl AND NOT X64)
    find_library(libdl dl PATHS /usr/lib32 /lib32)
  endif ()
  find_library(libpthread pthread)
  if (NOT libpthread AND NOT X64)
    find_library(libpthread pthread PATHS /usr/lib32 /lib32)
  endif ()
  if (NOT libmath OR NOT libdl OR NOT libpthread)
    message(FATAL_ERROR "cannot find required libs m, dl, and/or pthread")
  endif ()
else (UNIX)
  # W2 is default (we're using W3).  We should also replace
  # all references to unsafe functions (e.g., fopen) and
  # remove /wd4996
  string(REGEX REPLACE "/W4" "/W3" CMAKE_C_FLAGS "${CMAKE_C_FLAGS}")
  # Versions without debug, for over ssh
  string(REGEX REPLACE "/Zi" "" ORIG_C_FLAGS_NODBG "${CMAKE_C_FLAGS}")
  if (RUNNING_OVER_SSH)
    set(CMAKE_C_FLAGS "${ORIG_C_FLAGS_NODBG}")
    string(REGEX REPLACE "/debug" "" CMAKE_SHARED_LINKER_FLAGS
      "${CMAKE_SHARED_LINKER_FLAGS}")
  endif (RUNNING_OVER_SSH)
endif (UNIX)

# To avoid having separate subdirs with separate CMakeLists.txt files,
# we use DynamoRIOConfig.cmake here.  It makes global changes, though.
# We live with those changes on all our tests even though we don't
# need them everywhere for:
# - include_directories
# - link_directories
# We isolate these:
# - CMAKE_C_FLAGS
# We have to be careful to append its changes to target properties
# with changes we want to make, as well.

if (UNIX)
  if (X64)
    set(ARCH_CFLAGS "-m64")
  else (X64)
    set(ARCH_CFLAGS "-m32")
  endif (X64)
  set(ARCH_LDFLAGS "${ARCH_CFLAGS}")
  set(ARCH_DEBUG "${ARCH_CFLAGS}") # somehow not being propagated so we set here
else (UNIX)
  set(ARCH_CFLAGS "")
  # we don't add /debug here (=> SHARED_LINKER flags) since can't remove
  # XXX i#893: VS2012 won't build any tools_asm test w/ safeseh
  set(ARCH_LDFLAGS "/safeseh:no")
  if (RUNNING_OVER_SSH)
    set(ARCH_DEBUG "")
  else (RUNNING_OVER_SSH)
    # ensure we get proper debugging (i#567)
    set(ARCH_DEBUG "/debug")
  endif (RUNNING_OVER_SSH)
endif (UNIX)

if (NOT DEFINED DynamoRIO_DIR)
  set(DynamoRIO_DIR "${PROJECT_SOURCE_DIR}/../cmake" CACHE PATH
    "DynamoRIO installation's cmake directory")
endif (NOT DEFINED DynamoRIO_DIR)
find_package(DynamoRIO)
if (NOT DynamoRIO_FOUND)
  message(FATAL_ERROR "DynamoRIO package required to build")
endif(NOT DynamoRIO_FOUND)

# Force global changes now, and set ORIG_CMAKE_C_FLAGS
configure_DynamoRIO_global(OFF ON)

# configure_DynamoRIO_global() cleared the absolute flags for us.
# We now use PROPERTIES to set for each test.
# We do want the bitwidth flags for gcc on everything though:
set(CMAKE_C_FLAGS "${ARCH_CFLAGS}")
# DynamoRIOConfig.cmake no longer sets global CMAKE_SHARED_LINKER_FLAGS
# so we no longer need to clear this and we can just add arch:
set(CMAKE_SHARED_LINKER_FLAGS "${CMAKE_SHARED_LINKER_FLAGS} ${ARCH_LDFLAGS}")

if (WIN32)
  # for resources.rc to include globals_shared.h
  # must be AFTER build/include now that dr_api.h is configured
  include_directories(AFTER ${PROJECT_SOURCE_DIR}/core/lib)
endif (WIN32)

# Since we're including configure.h we do not want any default defines.
# Note that the new DynamoRIOConfig.cmake doesn't set these so we can
# probably remove this line.  We remove from target-specific flags
# from configure_DynamoRIO_* in tobuild_api().
remove_definitions(-DX64 -DLINUX -DWINDOWS -DMACOS)
# If people want perf stress tests they'll have to manually build to avoid
# the NIGHTLY_REGRESSION define
set(test_defs "-DNIGHTLY_REGRESSION")
set(platform_defs "${test_defs}")
if (X64)
  set(platform_defs "${platform_defs} -DX64")
endif (X64)
if (UNIX)
  if (APPLE)
    set(platform_defs "${platform_defs} -DMACOS")
  else (APPLE)
    set(platform_defs "${platform_defs} -DLINUX")
  endif (APPLE)
else (UNIX)
  set(platform_defs "${platform_defs} -DWINDOWS")
endif (UNIX)

##################################################

set(asm_deps
  "${PROJECT_SOURCE_DIR}/core/x86/asm_defines.asm"
  "${PROJECT_BINARY_DIR}/configure.h")
set(asm_defs
  -I "${CMAKE_CURRENT_SOURCE_DIR}" # tools.h
  -I "${PROJECT_SOURCE_DIR}/core/x86") # asm_defines.asm

# some tests need to link with tools.c and its embedded asm code
set(tools_c ${CMAKE_CURRENT_SOURCE_DIR}/tools.c)
set_source_files_properties(${tools_c} PROPERTIES
  COMPILE_FLAGS "${ORIG_CMAKE_C_FLAGS}")
add_split_asm_target("${tools_c}" tools_asm generate_tools_asm "_asm"
  "${asm_defs}" "${asm_deps}")

add_library(tools STATIC ${tools_c} ${tools_asm})
if (UNIX)
  # We link tools into shared libraries, so it has to be PIC.
  append_property_string(SOURCE ${tools_c} COMPILE_FLAGS "-fPIC")
endif ()
if ("${CMAKE_GENERATOR}" MATCHES "Visual Studio")
  # for correct parallel builds we need a target
  add_dependencies(tools ${generate_tools_asm})
endif ()

if (WIN32)
  set_source_files_properties(${PROJECT_SOURCE_DIR}/core/win32/resources.rc
    PROPERTIES COMPILE_FLAGS "-DRC_IS_TEST")
endif (WIN32)

function (set_cflags source)
  if ("${source}" MATCHES "^security-win32/except-execution.c")
    # PR 229292: we want over-ssh and local builds to match the template so
    # we always build w/o pdbs.  We put this check here as it's simpler
    # than passing args all the way through, and needing extra explicit
    # sets for PARENT_SCOPE due to new helper routine layers.
    set(cflags "${ORIG_C_FLAGS_NODBG}")
  else ()
    set(cflags "${ORIG_CMAKE_C_FLAGS}")
  endif ()
  if ("${source}" MATCHES ".cpp$")
    # Our C files need -std=gnu99, but that's an invalid flag for C++.
    string(REGEX REPLACE "-std=gnu99" "" cflags "${cflags}")
  endif ()
  if ("${source}" MATCHES ".dll.(c|cpp)$")
    # do nothing
  else ("${source}" MATCHES ".dll.(c|cpp)$")
    # We only do it for the executable, not the dll
    # Xref i#230, removes "-fvisibility=internal" option.
    string(REGEX REPLACE "-fvisibility=internal" "" cflags "${cflags}")
    # Xref i#331, removes "/O2" to avoid optimization on the executable
    if (WIN32)
      string(REGEX REPLACE "/O2" "" cflags "${cflags}")
    endif (WIN32)
  endif ("${source}" MATCHES ".dll.(c|cpp)$")
  # We can't set the target properties COMPILE_FLAGS as that will
  # pass -g3 to cpp which ends up not expanding macros!
  # So we set properties on source files only.
  file(READ ${CMAKE_CURRENT_SOURCE_DIR}/${source} srccode)
  set(srccode "${srccode}" PARENT_SCOPE)
  # We support a test either getting defines from configure.h or
  # needing them passed in on cmd line.
  if ("${srccode}" MATCHES "tools\\.h" OR
      "${srccode}" MATCHES "configure\\.h")
    # getting defines from configure.h
    set_source_files_properties(${source} PROPERTIES
      COMPILE_FLAGS "${cflags} ${test_defs}")
  else ()
    set_source_files_properties(${source} PROPERTIES
      COMPILE_FLAGS "${platform_defs} ${cflags}")
  endif ()
endfunction (set_cflags)

function(append_link_flags target newflags)
  get_target_property(cur_ldflags ${target} LINK_FLAGS)
  # cmake should add an APPEND option
  set_target_properties(${target} PROPERTIES
    LINK_FLAGS "${cur_ldflags} ${newflags}")
endfunction(append_link_flags)

# On Linux, the individual object files contained by an archive are
# garbage collected by the linker if they are not referenced.  To avoid
# this, we have to use the --whole-archive option with ld.
function(force_static_link target lib)
  if (UNIX)
    # CMake ignores libraries starting with '-' and preserves the
    # ordering, so we can pass flags through target_link_libraries, which
    # ensures we have the right CMake dependencies.
    target_link_libraries(${target} -Wl,--whole-archive ${lib} -Wl,--no-whole-archive)
  else ()
    target_link_libraries(${target} ${lib})
  endif ()
endfunction(force_static_link)

function(add_exe test source)
  get_filename_component(srcbase ${source} NAME_WE)
  get_filename_component(srcpath ${source} PATH)

  if (WINDOWS)
    if ("${source}" MATCHES "^security-common")
      # we add non-MS non-DR version info to some tests to better test -use_moduledb
      set(rc_srcs ${CMAKE_CURRENT_SOURCE_DIR}/oresources.rc)
    elseif ("${source}" MATCHES "^runall")
      # we add MS-like version info to some tests to better test -use_moduledb
      set(rc_srcs ${CMAKE_CURRENT_SOURCE_DIR}/mresources.rc)
    else ("${source}" MATCHES "^security-common")
      # we add dr resource version info to only some of our security tests to test both
      # sides of the -use_moduledb functionality, and ensure the matching works
      set(rc_srcs ${PROJECT_SOURCE_DIR}/core/win32/resources.rc)
    endif ("${source}" MATCHES "^security-common")
  else (WINDOWS)
    set(rc_srcs "")
  endif (WINDOWS)

  set(test_srcs ${source} ${rc_srcs})
  set_cflags(${source}) # sets srccode var

  # Some files use asm code, which must be separate for x64, but it's much
  # more convenient to have it in the same source file and auto-split.
  if ("${srccode}" MATCHES "ifndef ASM_CODE_ONLY")
    # we rely on the asm rule doing preprocessing for us, so we just make
    # a copy and set the ASM_CODE_ONLY define
    add_split_asm_target("${CMAKE_CURRENT_SOURCE_DIR}/${source}" asm_source gen_asm_tgt
      "_asm" "${asm_defs}" "${asm_deps}")
    set(test_srcs ${test_srcs} ${asm_source})
  endif ("${srccode}" MATCHES "ifndef ASM_CODE_ONLY")

  if ("${srccode}" MATCHES "include \"annotation/dynamorio_annotations.h\"")
    set(test_srcs ${test_srcs}
      "${PROJECT_SOURCE_DIR}/core/lib/dynamorio_annotations.c")
  endif ("${srccode}" MATCHES "include \"annotation/dynamorio_annotations.h\"")
  if ("${srccode}" MATCHES "include \"annotation/test_mode_annotations.h\"")
    set(test_srcs ${test_srcs}
      "${CMAKE_CURRENT_SOURCE_DIR}/client-interface/lib/test_mode_annotations.c")
  endif ("${srccode}" MATCHES "include \"annotation/test_mode_annotations.h\"")
  if ("${srccode}" MATCHES "include \"annotation/test_annotation_arguments.h\"")
    set(test_srcs ${test_srcs}
      "${CMAKE_CURRENT_SOURCE_DIR}/client-interface/lib/test_annotation_arguments.c")
  endif ("${srccode}" MATCHES "include \"annotation/test_annotation_arguments.h\"")

  add_executable(${test} ${test_srcs})

  set_target_properties(${test} PROPERTIES
    LINK_FLAGS "${ARCH_DEBUG}"
    # we don't want the default rpath of <builddir>/lib as it makes
    # it hard to use other DR builds w/ these apps
    SKIP_BUILD_RPATH ON)
  if (UNIX)
    target_link_libraries(${test} ${libmath} ${libdl})
    if ("${test}" MATCHES "^pthread|startstop")
      target_link_libraries(${test} ${libpthread})
    endif ("${test}" MATCHES "^pthread|startstop")
  else (UNIX)
    append_link_flags(${test} "${ARCH_LDFLAGS}")
  endif (UNIX)
  if ("${srccode}" MATCHES "include \"tools\\.h\"")
    target_link_libraries(${test} tools)
  endif ()
  if ("${srccode}" MATCHES "ifndef ASM_CODE_ONLY" AND
      "${CMAKE_GENERATOR}" MATCHES "Visual Studio")
    add_dependencies(${test} ${gen_asm_tgt})
  endif ()

  if (STATIC_LIBRARY AND NOT "${test}" MATCHES "api")
    # Link DR into every test exe except the api tests, which already link
    # against DR or the standalone decoder.
    force_static_link(${test} dynamorio)
  endif ()
endfunction(add_exe)

# normal app
function(tobuild test source)
  add_exe(${test} ${source})
  set(testlist_normal ${testlist_normal} ${test} PARENT_SCOPE)
  set(${test}_source ${source} PARENT_SCOPE)
endfunction(tobuild)

# normal app w/ options
function(tobuild_ops test source dr_ops exe_ops)
  add_exe(${test} ${source})
  set(testlist_normal ${testlist_normal} ${test} PARENT_SCOPE)
  set(${test}_source ${source} PARENT_SCOPE)
  set(${test}_dr_ops ${dr_ops} PARENT_SCOPE)
  set(${test}_exe_ops ${exe_ops} PARENT_SCOPE)
endfunction(tobuild_ops)

# normal app that has a dll and an executable
function(tobuild_dll test source dr_ops)
  string(REGEX REPLACE "\\.(c|cpp)$" ".dll.c" dll_source "${source}")

  add_exe(${test} ${source})
  # On Linux, we need the rpath to load ${test}.dll at initialization.
  set_target_properties(${test} PROPERTIES SKIP_BUILD_RPATH OFF)

  set(lib_srcs ${dll_source})
  set_cflags(${dll_source}) # sets srccode var
  add_library(${test}.dll SHARED ${lib_srcs})
  set_target_properties(${test}.dll PROPERTIES LINK_FLAGS "${ARCH_DEBUG}")
  target_link_libraries(${test} ${test}.dll)
  if ("${srccode}" MATCHES "include \"tools\\.h\"")
    target_link_libraries(${test}.dll tools)
  endif ()

  set(testlist_normal ${testlist_normal} ${test} PARENT_SCOPE)
  set(${test}_source ${source} PARENT_SCOPE)
  set(${test}_dr_ops ${dr_ops} PARENT_SCOPE)
endfunction(tobuild_dll)

function(get_client_path client_path_out realclient realexe)
  if (STATIC_LIBRARY)
    set(tgt ${realexe})
  else()
    set(tgt ${realclient})
  endif ()
  get_target_property(client_path ${tgt} LOCATION${location_suffix})
  set(${client_path_out} "${client_path}" PARENT_SCOPE)
endfunction(get_client_path)

# client interface app with client
# note that we can't easily have a routine that takes no ops
# and calls this one w/ "" "" "" b/c the PARENT_SCOPE won't make
# it all the way back then: would need to chain.
function(tobuild_ci test source client_ops dr_ops exe_ops)
  string(REGEX REPLACE "\\.(c|cpp)$" ".dll.\\1" client_source "${source}")
  string(REGEX REPLACE "\\.runall$" ".dll.c" client_source "${client_source}")

  if (NOT "${source}" MATCHES "\\.runall$")
    #set(test_srcs ${source} ${${extra_sources}})
    #add_exe(${test} ${test_srcs})
    add_exe(${test} ${source})
  elseif (STATIC_LIBRARY)
    return()  # FIXME i#975: add support for STATIC_LIBRARY runall tests.
  endif ()

  add_library(${test}.dll ${SHARED_OR_STATIC} ${client_source})
  if (NOT "${source}" MATCHES "cpp\\.cpp")
    # to avoid changing all the REG_ constants we ask for compatibility
    set(DynamoRIO_REG_COMPATIBILITY ON)
  endif (NOT "${source}" MATCHES "cpp\\.cpp")
  configure_DynamoRIO_client(${test}.dll)
  append_property_string(TARGET ${test}.dll LINK_FLAGS "${ARCH_DEBUG}")
  add_dependencies(${test}.dll api_headers)
  get_client_path(client_path ${test}.dll ${test})
  if (STATIC_LIBRARY)
    # For STATIC_LIBRARY, we support a single client by linking the client into
    # the exe.
    force_static_link(${test} ${test}.dll)
    # Let clients know if they're being built statically.
    append_property_string(TARGET ${test}.dll COMPILE_FLAGS "-DSTATIC_LIBRARY")
  endif ()

  set(testlist_ci ${testlist_ci} ${test} PARENT_SCOPE)
  set(${test}_source ${source} PARENT_SCOPE)
  set(${test}_client_ops ${client_ops} PARENT_SCOPE)
  set(${test}_dr_ops ${dr_ops} PARENT_SCOPE)
  set(${test}_exe_ops ${exe_ops} PARENT_SCOPE)
  set(${test}_client_path ${client_path} PARENT_SCOPE)
endfunction(tobuild_ci)

function(configure_app_api_build_flags test decoder)
  # save property since configure_DynamoRIO_standalone will clobber it
  get_target_property(pre_lflags ${test} LINK_FLAGS)
  # disable the default rpath for standalone apps
  set(DynamoRIO_RPATH OFF)
  # to avoid changing all the REG_ constants we ask for compatibility
  set(DynamoRIO_REG_COMPATIBILITY ON)
  if (decoder)
    configure_DynamoRIO_decoder(${test})
    set(extra_flags "-DSTANDALONE_DECODER")
  else ()
    configure_DynamoRIO_standalone(${test})
    set(extra_flags "-DSTANDALONE")
  endif ()
  # append to properties set by configure_DynamoRIO_standalone
  get_target_property(prop_cflags ${test} COMPILE_FLAGS)
  if (NOT prop_cflags)
    set(prop_cflags "")
  endif ()
  set(prop_cflags "${prop_cflags} ${extra_flags}")
  set(prop_cflags "${prop_cflags} -DUSE_DYNAMO")
  # since we're including configure.h we do not want any default defines
  string(REGEX REPLACE "-DX64" "" prop_cflags "${prop_cflags}")
  string(REGEX REPLACE "-DLINUX" "" prop_cflags "${prop_cflags}")
  string(REGEX REPLACE "-DWINDOWS" "" prop_cflags "${prop_cflags}")
  string(REGEX REPLACE "-DMACOS" "" prop_cflags "${prop_cflags}")
  # FIXME: apparently moving cflags to a target property makes it show up
  # in the cpp run for asm targets, where it doesn't if in global var.
  # This causes compilation failure.  Removing -g3 manually as a workaround.
  string(REGEX REPLACE "-g3" "" prop_cflags "${prop_cflags}")
  get_target_property(prop_lflags ${test} LINK_FLAGS)
  set_target_properties(${test} PROPERTIES
    COMPILE_FLAGS "${prop_cflags}"
    LINK_FLAGS "${pre_lflags} ${prop_lflags}")
endfunction (configure_app_api_build_flags)

# adds a library target ${test}.appdll built from ${source-without-extension}.appdll.c
function(tobuild_appdll test source)
  # support a test with a library
  get_filename_component(srcpath ${source} ABSOLUTE)
  string(REGEX REPLACE "\\.(c|cpp)$" ".appdll.\\1" dll_srcpath "${srcpath}")
  if (EXISTS "${dll_srcpath}")
    string(REGEX REPLACE "\\.(c|cpp)$" ".appdll.\\1" dll_source "${source}")
    set(lib_srcs ${dll_source})
    set_cflags(${dll_source}) # sets srccode var

    if ("${srccode}" MATCHES "ifndef ASM_CODE_ONLY")
      # we rely on the asm rule doing preprocessing for us, so we just make
      # a copy and set the ASM_CODE_ONLY define
      get_filename_component(srcbase ${dll_srcpath} NAME_WE)
      set(srcbase "${srcbase}.appdll") # NAME_WE took this off
      get_filename_component(srcpath_rel ${source} PATH)
      add_split_asm_target("${dll_srcpath}" asm_source gen_asm_tgt
        "_asm" "${asm_defs}" "${asm_deps}")
      set(lib_srcs ${lib_srcs} ${asm_source})
    endif ("${srccode}" MATCHES "ifndef ASM_CODE_ONLY")
    if ("${srccode}" MATCHES "include \"annotation/test_annotation_arguments.h\"")
      set(lib_srcs ${lib_srcs}
        "${CMAKE_CURRENT_SOURCE_DIR}/client-interface/lib/test_annotation_arguments.c")
    endif ("${srccode}" MATCHES "include \"annotation/test_annotation_arguments.h\"")

    add_library(${test}.appdll SHARED ${lib_srcs})
    set_target_properties(${test}.appdll PROPERTIES LINK_FLAGS "${ARCH_DEBUG}")

    # so far these are all dynamically loaded so we don't bother
    # with "target_link_libraries(${test} ${test}.appdll)"
    if ("${srccode}" MATCHES "include \"tools\\.h\"")
      target_link_libraries(${test}.appdll tools)
    endif ()
    if ("${srccode}" MATCHES "ifndef ASM_CODE_ONLY" AND
        "${CMAKE_GENERATOR}" MATCHES "Visual Studio")
      add_dependencies(${test}.appdll ${gen_asm_tgt})
    endif ()
    if ("${test}" MATCHES "nativeexec")
      # Link DynamoRIO for building nativeexec.appdll for using
      # dr_running_under_dynamorio and dr_native_handle_mbr_target.
      configure_app_api_build_flags(${test}.appdll OFF)
      add_dependencies(${test}.appdll api_headers)
    endif()
  endif (EXISTS "${dll_srcpath}")
endfunction(tobuild_appdll)

function(tobuild_gcc exe source depender extra_args)
  add_custom_target(target_${exe} DEPENDS ${exe})
  add_custom_command(OUTPUT ${exe} DEPENDS ${source}
    COMMAND ${CMAKE_COMMAND}
    # to work around i#84 be sure to put a space after -D for 1st arg at least
    ARGS -D exename=${CMAKE_RUNTIME_OUTPUT_DIRECTORY}/${exe}
       -D source=${CMAKE_CURRENT_SOURCE_DIR}/${source}
       -D args=${extra_args}
       -P ${CMAKE_CURRENT_SOURCE_DIR}/rungcc.cmake
    VERBATIM # recommended: p260
    )
  add_dependencies(${depender} target_${exe})
endfunction(tobuild_gcc)

# If the client is in suite/tests/client-interface, caller must append ".dll".
function(torunonly_ci test realexe realclient source client_ops dr_ops exe_ops)
  get_client_path(client_path ${realclient} ${realexe})

  # note that b/c of cmake's ridiculous scoping we can't easily share this code
  # w/ tobuild_ci: still have to propagate out of there, so we dup.
  set(testlist_ci ${testlist_ci} ${test} PARENT_SCOPE)
  set(${test}_realtest ${realexe} PARENT_SCOPE)
  set(${test}_source ${source} PARENT_SCOPE)
  set(${test}_client_ops ${client_ops} PARENT_SCOPE)
  set(${test}_dr_ops ${dr_ops} PARENT_SCOPE)
  set(${test}_exe_ops ${exe_ops} PARENT_SCOPE)
  set(${test}_client_path ${client_path} PARENT_SCOPE)
endfunction(torunonly_ci)

# client interface standalone app
function(tobuild_api test source dr_ops exe_ops decoder)
  add_exe(${test} ${source})
  configure_app_api_build_flags(${test} ${decoder})
  add_dependencies(${test} api_headers)
  if (WIN32 AND NOT decoder)
    # Since we can't set the working dir w/o making an external script,
    # we copy dynamorio.dll into the default dir.  If we just do a POST_BUILD
    # custom command we have races (i#810) so we use a globally unique
    # custom target (alternative of just adding POST_BUILD once has the downside
    # that building just one target will not work if it's not the one w/ the
    # POST_BUILD).
    if (NOT created_drcopy_target)
      set(drcopy_stamp "${CMAKE_CURRENT_BINARY_DIR}/DRcopy.stamp")
      add_custom_command(OUTPUT "${drcopy_stamp}"
        DEPENDS dynamorio drsyms
        COMMAND ${CMAKE_COMMAND} ARGS
          -E touch "${drcopy_stamp}"
        COMMAND ${CMAKE_COMMAND} ARGS
          -E copy "${MAIN_LIBRARY_OUTPUT_DIRECTORY}/dynamorio.dll"
          "${CMAKE_CURRENT_BINARY_DIR}/dynamorio.dll"
        # We copy drsyms.dll too, for api.symtest
        COMMAND ${CMAKE_COMMAND} ARGS
          -E copy "${PROJECT_BINARY_DIR}/ext/${INSTALL_LIB}/drsyms.dll"
          "${CMAKE_CURRENT_BINARY_DIR}/drsyms.dll"
        VERBATIM)
      add_custom_target(drcopy DEPENDS "${drcopy_stamp}")
      set(created_drcopy_target ON PARENT_SCOPE)
    endif ()
    add_dependencies(${test} drcopy)
  endif (WIN32 AND NOT decoder)
  set(testlist_api ${testlist_api} ${test} PARENT_SCOPE)
  set(${test}_source ${source} PARENT_SCOPE)
  set(${test}_dr_ops ${dr_ops} PARENT_SCOPE)
  set(${test}_exe_ops ${exe_ops} PARENT_SCOPE)
  # If using drdecodelib, the app does not load DR, so no reason to use drrun
  # to set options (plus drrun will create a never-deleted .1config file).
  set(${test}_drinject ${decoder} PARENT_SCOPE)
endfunction(tobuild_api)

# run that uses a different build
function(torunonly test realtest source dr_ops exe_ops)
  set(testlist_normal ${testlist_normal} ${test} PARENT_SCOPE)
  set(${test}_realtest ${realtest} PARENT_SCOPE)
  set(${test}_source ${source} PARENT_SCOPE)
  set(${test}_dr_ops ${dr_ops} PARENT_SCOPE)
  set(${test}_exe_ops ${exe_ops} PARENT_SCOPE)
endfunction(torunonly)

function(tobind target)
  get_target_property(binary ${target} LOCATION${location_suffix})
  if (BIND_EXECUTABLE)
    add_custom_command(TARGET ${target}
      POST_BUILD
      COMMAND ${BIND_EXECUTABLE}
      ARGS -u ${binary}
      VERBATIM # recommended: p260
      )
  else (BIND_EXECUTABLE)
    add_custom_command(TARGET ${target}
      POST_BUILD
      COMMAND ${CMAKE_LINKER}
      ARGS /edit /bind ${binary}
      VERBATIM # recommended: p260
      )
  endif (BIND_EXECUTABLE)
endfunction(tobind)

# i#215: mark tests w/ text relocations to avoid violating selinux policies:
# for that, pass in "textrel_shlib_t" as the type.
# We also need to mark tests that make their stack +x: "execmem_exec_t"
# for the type.
# If both are needed, "wine_exec_t" seems to do the trick.
function(tochcon target type)
  if (UNIX AND SEUNIXFOUND)
    get_target_property(binary ${target} LOCATION${location_suffix})
    add_custom_command(TARGET ${target}
      POST_BUILD
      COMMAND ${CHCON}
      ARGS -t ${type} ${binary}
      VERBATIM # recommended: p260
      )
  endif (UNIX AND SEUNIXFOUND)
endfunction(tochcon)

function(mark_execstack target)
  if (UNIX)
    # Use -Wl escaping because CMake invokes the compiler to link.
    get_target_property(existing_flags ${target} LINK_FLAGS)
    set_target_properties(${target} PROPERTIES LINK_FLAGS
      "-Wl,-z,execstack ${existing_flags}")
  endif (UNIX)
endfunction(mark_execstack)

###########################################################################
# RUNNING

set(PCACHE_DIR "${PROJECT_BINARY_DIR}/pcache")
set(PCACHE_SHARED_DIR "${PROJECT_BINARY_DIR}/pcache/shared")

function(template2expect outexpect template runops)
  # We used to use a custom perl script to match defines and runtime
  # options but we've switched to cpp.  We convert -foo to -Dfoo and
  # -foo value to -Dfoo___value.
  # First we strip out the single-quoted client_lib arg
  string(REGEX REPLACE
    "'.*'"
    "_xx_" rundefs "${runops}")
  # We replace bad define-name chars in client_lib with _.
  string(REGEX REPLACE
    "[;/\\.!]"
    "_" rundefs "${rundefs}")
  string(REGEX REPLACE
    "([^ ])-"
    "\\1_" rundefs "${rundefs}")
  string(REGEX REPLACE
    "(^| +)-([^ ]+)"
    " -D\\2" rundefs "${rundefs}")
  # allow matching * via XX (since * can't be in define)
  string(REGEX REPLACE
    "\\*"
    "XX" rundefs "${rundefs}")
  # allow matching = via YY (since = can't be in define)
  string(REGEX REPLACE
    "="
    "YY" rundefs "${rundefs}")
  # allow matching runtime option values via -Dfoo___value
  string(REGEX REPLACE
    "(-D[^ ]+) +([^-][^ ]*)"
    "\\1___\\2" rundefs "${rundefs}")

  if ("${CMAKE_SYSTEM_VERSION}" STRLESS "5.0")
    set(rundefs "${rundefs} -DRUNREGRESSION_NT")
  elseif ("${CMAKE_SYSTEM_VERSION}" STRLESS "5.1")
    set(rundefs "${rundefs} -DRUNREGRESSION_2000")
  elseif ("${CMAKE_SYSTEM_VERSION}" STRLESS "5.2")
    set(rundefs "${rundefs} -DRUNREGRESSION_XP")
  elseif ("${CMAKE_SYSTEM_VERSION}" STRLESS "6.0")
    set(rundefs "${rundefs} -DRUNREGRESSION_2003")
  elseif ("${CMAKE_SYSTEM_VERSION}" STRLESS "6.1")
    set(rundefs "${rundefs} -DRUNREGRESSION_VISTA")
  elseif ("${CMAKE_SYSTEM_VERSION}" STRLESS "6.2")
    set(rundefs "${rundefs} -DRUNREGRESSION_WIN7")
  elseif ("${CMAKE_SYSTEM_VERSION}" STRLESS "6.3")
    set(rundefs "${rundefs} -DRUNREGRESSION_WIN8")
  endif ()

  string(STRIP "${rundefs}" rundefs)

  # relies on ${defines} from top level
  # we need a list: else passed as a single arg in quotes
  string(REGEX REPLACE " " ";" deflist "${defines} ${rundefs}")
  execute_process(COMMAND
    ${CMAKE_CPP} ${CMAKE_CPP_FLAGS} ${deflist} -E ${CPP_NO_LINENUM}
      ${CPP_KEEP_WHITESPACE} ${template}
    RESULT_VARIABLE cpp_result
    ERROR_VARIABLE cpp_err
    OUTPUT_VARIABLE cpp_out
    )
  if (WIN32)
    # cl prints out name of file: no way to quiet it
    get_filename_component(file_nm ${template} NAME)
    string(REGEX REPLACE "${file_nm}[ \r\n]*" "" cpp_err "${cpp_err}")
    string(STRIP "${cpp_err}" cpp_err)
  endif (WIN32)
  if (cpp_result OR cpp_err)
    message(FATAL_ERROR "*** ${CMAKE_CPP} failed: ***\n${cpp_err}")
  endif (cpp_result OR cpp_err)

  # remove // comments since we use -traditional-cpp to preserve whitespace
  # on linux
  string(REGEX REPLACE "(\r?\n)//[^\n]*" "" cpp_out "${cpp_out}")
  string(REGEX REPLACE "^//[^\n]*" "" cpp_out "${cpp_out}")

  # remove blank lines left by cpp directives
  string(REGEX REPLACE
    "(\r?\n)+"
    "\\1" cpp_out "${cpp_out}")
  string(REGEX REPLACE
    "^(\r?\n)+"
    "" cpp_out "${cpp_out}")
  # allow trailing space on a line via @&
  string(REGEX REPLACE
    "@&"
    " " cpp_out "${cpp_out}")
  # allow matching blank lines via @@ => we strip it out after stripping blank
  string(REGEX REPLACE
    "@@"
    "" cpp_out "${cpp_out}")

  # support macros from our security days
  string(REGEX MATCHALL "-throw_exception" op_throw "${runops}")
  string(REGEX MATCHALL "-kill_thread" op_kill "${runops}")
  set(msg_vio "<Execution security violation was intercepted!\nContact your vendor for a security vulnerability fix.\n")
  set(msg_cont "Program continuing!")
  set(msg_term "Program terminated.")
  set(msg_thread "Program continuing after terminating thread.")
  set(msg_throw "Program continuing after throwing an exception.")
  set(msg_mem "Out of memory.  Program aborted.")
  set(msg_unhand "Unhandled exception caught.\n")
  # FIXME: add in \r? and test on Windows
  string(REGEX REPLACE "(^|\n) *SEC_VIO_CONT\n"        "\\1${msg_vio}${msg_cont}>\n"
    cpp_out "${cpp_out}")
  string(REGEX REPLACE "(^|\n) *SEC_VIO_STOP\n"        "\\1${msg_vio}${msg_term}>\n"
    cpp_out "${cpp_out}")
  string(REGEX REPLACE "(^|\n) *SEC_VIO_EXCEPTION\n"   "\\1${msg_vio}${msg_throw}>\n"
    cpp_out "${cpp_out}")
  string(REGEX REPLACE "(^|\n) *SEC_VIO_THREAD\n"      "\\1${msg_vio}${msg_thread}>\n"
    cpp_out "${cpp_out}")
  string(REGEX REPLACE "\n *OUT_OF_MEMORY\n"       "\n<${msg_mem}>\n"
    cpp_out "${cpp_out}")
  if (WIN32)
    string(REGEX REPLACE "\n *UNHANDLED_EXCEPTION\n" "\n${msg_unhand}"
      cpp_out "${cpp_out}")
  endif (WIN32)
  if (op_throw)
    if (WIN32)
      string(REGEX REPLACE "\n *SEC_VIO_AUTO_STOP\n"
        "\n${msg_vio}${msg_throw}>\n${msg_unhand}"
        cpp_out "${cpp_out}")
    else (WIN32)
      string(REGEX REPLACE "\n *SEC_VIO_AUTO_STOP\n" "\n${msg_vio}${msg_throw}>\n"
        cpp_out "${cpp_out}")
    endif (WIN32)
  elseif (op_kill)
    string(REGEX REPLACE "\n *SEC_VIO_AUTO_STOP\n"   "\n${msg_vio}${msg_thread}>\n"
      cpp_out "${cpp_out}")
  else (op_throw)
    string(REGEX REPLACE "\n *SEC_VIO_AUTO_STOP\n"   "\n${msg_vio}${msg_term}>\n"
      cpp_out "${cpp_out}")
  endif (op_throw)
  string(REGEX REPLACE "\n *STOP\n.*$"   "\n"
    cpp_out "${cpp_out}")

  set(${outexpect} ${cpp_out} PARENT_SCOPE)
endfunction(template2expect)

##################################################

function(rundr_cmd outcmd outops native use_drinject dr_ops_aux separate_script)
  # assumes tools have been built: enforced at top level
  if (UNIX)
    set(os_ops "-dumpcore_mask 0")
  else ()
    # Turn on core dumps for most fatal errors.  Don't dump for curiosities or
    # security violations.
    set(os_ops "-msgbox_mask 0 -dumpcore_mask 0x7d -staged")
  endif ()
  set(dr_ops "-stderr_mask 0xC ${os_ops} ${dr_ops_aux} ${TEST_OPTIONS}")

  if (separate_script)
    # eliminate double-spaces, to help w/ passing strings to runall.cmake
    string(REGEX REPLACE "  +" " " dr_ops "${dr_ops}")
    string(REGEX REPLACE " $" "" dr_ops "${dr_ops}")
    # ; must be quoted: can't seem to match \; or replace w/ \ so using !
    string(REGEX REPLACE ".;" "!" dr_ops "${dr_ops}")
  endif (separate_script)

  if (WIN32 OR NOT native)
    # Both Windows and non-native Unix tests now use the native drrun frontend.
    # Since the creation of CTestTestfile.cmake ends up replacing \ with / we
    # can't escape quotes, so we have to use a list variable
    if (use_drinject)
      get_target_property(drrun_path drinject LOCATION${location_suffix})
    else (use_drinject)
      get_target_property(drrun_path drrun LOCATION${location_suffix})
    endif (use_drinject)
    set(cmd "${drrun_path}" -s ${TEST_SECONDS} -quiet)
    if (DEBUG)
      set(cmd ${cmd} -debug)
    endif ()
    if (UNIX)
      set(cmd ${cmd} -killpg)
    endif ()
    if (UNIX AND TEST_SUITE)
      # In the Unix suite, use the DR install dir for cross-arch execve.
      set(cmd ${cmd} -dr_home "${CMAKE_INSTALL_PREFIX}")
    endif ()
    if (WIN32)
      file(TO_CMAKE_PATH "${MAIN_LIBRARY_OUTPUT_DIRECTORY}/dynamorio.dll" dllpath)
      # forward slashes work fine: we just need drive-letter path
      set(cmd ${cmd} -use_dll ${dllpath})
      # we pass -exit0 to avoid ctest from considering our segfault and other tests
      # to have failed (also xref PR 548997).
      set(cmd ${cmd} -exit0)
      if (VPS AND VMAP OR VMSAFE)
        set(cmd ${cmd} -mode code)
      endif (VPS AND VMAP OR VMSAFE)
      if (native)
        set(cmd ${cmd} -noinject)
      endif ()
    endif (WIN32)
    if (NOT use_drinject)
      # add dr_ops last to avoid needing extra \ on ;
      set(${outcmd} ${cmd} -ops "${dr_ops}" PARENT_SCOPE)
    endif ()

  elseif (UNIX AND native)
    set(cmd ${MAIN_RUNTIME_OUTPUT_DIRECTORY}/runstats -s ${TEST_SECONDS} -killpg -silent)
    # We set LD_LIBRARY_PATH for native api/ apps since we're not setting
    # rpath (to make it easier to try different trees)
    set(cmd ${cmd} -env LD_LIBRARY_PATH
      "${MAIN_LIBRARY_OUTPUT_DIRECTORY}:${EXT_LIBRARY_OUTPUT_DIRECTORY}:$ENV{LD_LIBRARY_PATH}")
    # add dr_ops last to avoid needing extra \ on ;
    set(${outcmd} ${cmd} -env DYNAMORIO_OPTIONS "${dr_ops}" PARENT_SCOPE)
  endif ()

  set(${outops} "${dr_ops}" PARENT_SCOPE)
endfunction(rundr_cmd)

# if test != exe we assume exe is already added as a build target
# key is the test name without the options, and is used to look up ${key}_expectbase
function(torun test key source native use_drinject dr_ops exe_ops added_out)
  # Avoid running some tests with invalid option combinations.  For example,
  # coarse fragments are incompatible with thread private code caches.
  if ("${dr_ops}" MATCHES "-thread_private" AND
      "${dr_ops}" MATCHES "-opt_memory")
    set(${added_out} OFF PARENT_SCOPE)
    return()
  endif ()
  if ("${dr_ops}" MATCHES "-early_inject" AND
      "${dr_ops}" MATCHES "-no_private_loader")
    set(${added_out} OFF PARENT_SCOPE)
    return()
  endif ()
  if (STATIC_LIBRARY AND "${dr_ops}" MATCHES "-early_inject")
    set(${added_out} OFF PARENT_SCOPE)
    return()
  endif ()

  if (DEFINED ${key}_realtest)
    set(exe ${${key}_realtest})
  else (DEFINED ${key}_realtest)
    set(exe ${key})
  endif (DEFINED ${key}_realtest)

  get_filename_component(srcbase ${source} NAME_WE)
  get_filename_component(srcpath ${source} PATH)
  if (EXISTS "${CMAKE_CURRENT_SOURCE_DIR}/${srcpath}/${srcbase}.runall")
    set(is_runall ON)
  else ()
    set(is_runall OFF)
  endif ()
  if (EXISTS "${CMAKE_CURRENT_SOURCE_DIR}/${srcpath}/${srcbase}.runcmp" OR
      DEFINED ${key}_runcmp)
    set(is_runcmp ON)
  else ()
    set(is_runcmp OFF)
  endif ()
  if (is_runall OR is_runcmp)
    set(separate_script ON)
  else ()
    set(separate_script OFF)
  endif ()

  set(ALREADY_REGEX OFF)

  rundr_cmd(rundr runops ${native} ${use_drinject} "${dr_ops}" ${separate_script})
  get_target_property(exepath ${exe} LOCATION${location_suffix})
  # support running binaries that are not targets of this build
  if (NOT exepath)
    set(exepath ${exe})
  endif (NOT exepath)

  if (${test} MATCHES "linux.execve32")
    # We're an x64 build, but we need to launch a 32-bit app under DR.  The
    # suite sets -dr_home to the full install dir with both archs, but we're
    # invoking bin64/drrun.  Ideally drrun would detect which ELF class we're
    # about to exec, but until then we have to add -32 for 32-bit apps.
    string(REGEX REPLACE "/drrun;" "/drrun;-32;" rundr "${rundr}")
  endif ()

  if (is_runall)
    # to run the test we use a series of commands in runall.cmake.
    file(READ "${CMAKE_CURRENT_SOURCE_DIR}/${srcpath}/${srcbase}.runall" runall)
    if (UNIX)
      # swap from drrun to run_in_bg to run the test in the background
      set(tmpfile "${CMAKE_CURRENT_BINARY_DIR}/${test}-out")
      string(REGEX REPLACE "^.*(${MAIN_RUNTIME_OUTPUT_DIRECTORY}/drrun)"
        "${MAIN_RUNTIME_OUTPUT_DIRECTORY}/run_in_bg;-out;${tmpfile};\\1"
        rundr "${rundr}")
      # Remove timeout args to drrun to ensure that it doesn't fork the app.
      string(REGEX REPLACE ";-s;[0-9]+" "" rundr "${rundr}")
      string(REGEX REPLACE ";-killpg" "" rundr "${rundr}")
      set(clear_arg "")
      if ("${runall}" MATCHES "<reset>")
        set(nudge_arg "-type\;reset")
      elseif ("${runall}" MATCHES "<freeze>")
        set(nudge_arg "-type\;freeze")
      elseif ("${runall}" MATCHES "<persist>")
        set(nudge_arg "-type\;persist")
        # clear out pcache dir prior to run
        set(clear_arg "${PCACHE_SHARED_DIR}")
      elseif ("${runall}" MATCHES "<use-persisted>")
        set(nudge_arg "<use-persisted>")
      elseif ("${runall}" MATCHES "<client")
        string(REGEX MATCHALL "<client_nudge[^>]+" nudge_arg "${runall}")
        string(REGEX REPLACE "<client_nudge" "-client" nudge_arg "${nudge_arg}")
        string(REGEX REPLACE " " "\\\\;" nudge_arg "${nudge_arg}")
      endif ()
    endif (UNIX)
    # FIXME i#120: for Windows, get app name to run from .runall file.
    # For linux we always run linux.infloop.
    set(cmd_with_at ${rundr} ${CMAKE_RUNTIME_OUTPUT_DIRECTORY}/linux.infloop ${exe_ops})
    # we pass intra-arg spaces via @@ and inter-arg via @ and ; via !
    # to get around the pain of trying to quote everything just right:
    # much simpler this way.
    string(REGEX REPLACE " " "@@" cmd_with_at "${cmd_with_at}")
    string(REGEX REPLACE ";" "@" cmd_with_at "${cmd_with_at}")
    add_test(${test} ${CMAKE_COMMAND} -D toolbindir=${MAIN_RUNTIME_OUTPUT_DIRECTORY}
      -D cmd=${cmd_with_at} -D out=${tmpfile} -D nudge=${nudge_arg}
      -D clear=${clear_arg}
      -P ${CMAKE_CURRENT_SOURCE_DIR}/runall.cmake)
  elseif (is_runcmp)
    # Some apps have enough output that ctest runs out of memory when
    # doing its built-in regex cmp so we use a separate script.
    # We also use this approach for tests that need custom success tests.
    set(cmd_with_at ${rundr} ${exepath} ${exe_ops})
    # we pass intra-arg spaces via @@ and inter-arg via @ and ; via !
    # to get around the pain of trying to quote everything just right:
    # much simpler this way.
    # XXX i#1327: now that we have -c and other option passing improvements we
    # should be able to get rid of this @@ stuff.
    string(REGEX REPLACE " " "@@" cmd_with_at "${cmd_with_at}")
    string(REGEX REPLACE ";" "@" cmd_with_at "${cmd_with_at}")
    if (DEFINED ${key}_runcmp)
      set(runcmp_script ${${key}_runcmp})
    else ()
      set(runcmp_script ${CMAKE_CURRENT_SOURCE_DIR}/runcmp.cmake)
    endif ()
    add_test(${test} ${CMAKE_COMMAND} -D cmd=${cmd_with_at}
      -D cmp=${CMAKE_CURRENT_BINARY_DIR}/${srcbase}.expect
      -P ${runcmp_script})
    # No support for regex here (ctest can't handle large regex)
    set(ALREADY_REGEX ON)
  else (is_runcmp)
    add_test(${test} ${rundr} ${exepath} ${exe_ops})
  endif (is_runall)

  if (DEFINED ${key}_expectbase)
    set(expectbase ${${key}_expectbase})
  else ()
    set(expectbase ${srcbase})
  endif ()

  if (EXISTS ${CMAKE_CURRENT_SOURCE_DIR}/${srcpath}/${expectbase}.expect)
    file(READ ${CMAKE_CURRENT_SOURCE_DIR}/${srcpath}/${expectbase}.expect expect)
    # add dependence so cmake will reconfigure if file changes
    configure_file(${CMAKE_CURRENT_SOURCE_DIR}/${srcpath}/${expectbase}.expect
      ${CMAKE_CURRENT_BINARY_DIR}/ignoreme_for_dep)
  elseif (EXISTS ${CMAKE_CURRENT_SOURCE_DIR}/${srcpath}/${expectbase}.template)
    # We convert .template at configure time and use CTest's built-in
    # PASS_REGULAR_EXPRESSION to diff the output.
    #
    # Advantages of this approach:
    # * More efficient: no separate script to launch that then launches
    #   multiple sub-processes to diff or cmake -E compare_files.
    #
    # Advantages of instead using a script at runtime to convert:
    # * CMake can't handle giant files as regexps (api/dis.template in particular)
    #   so we wouldn't need to special-case it
    # * Large regexps that don't match are printed in their entirety, so
    #   if we did our own diff then the CTest output would be more readable.
    #   Note that we can't output, say, the diff head, but we can be quieter.
    # * Changes in .template don't require reconfiguring: but it's automatic
    #   (thanks to configure_file() hack) and pretty quick
    # * We could support extra runtime options via env var DYNAMORIO_OPTIONS,
    #   but while that might be useful it could also be confusing.
    template2expect(expect
      ${CMAKE_CURRENT_SOURCE_DIR}/${srcpath}/${expectbase}.template
      ${runops})
    # add dependence so cmake will reconfigure if file changes
    configure_file(${CMAKE_CURRENT_SOURCE_DIR}/${srcpath}/${expectbase}.template
      ${CMAKE_CURRENT_BINARY_DIR}/ignoreme_for_dep)
  elseif (EXISTS ${CMAKE_CURRENT_SOURCE_DIR}/${srcpath}/${expectbase}.templatex)
    # A .templatex is a .template that is treated directly as a regex:
    # so any regex chars inside are not converted to literals.
    # We separate the two so that we don't have to escape everything in
    # regular templates where we want a literal match.
    template2expect(expect
      ${CMAKE_CURRENT_SOURCE_DIR}/${srcpath}/${expectbase}.templatex
      ${runops})
    # add dependence so cmake will reconfigure if file changes
    configure_file(${CMAKE_CURRENT_SOURCE_DIR}/${srcpath}/${expectbase}.templatex
      ${CMAKE_CURRENT_BINARY_DIR}/ignoreme_for_dep)
    set(ALREADY_REGEX ON)
  else (EXISTS ${CMAKE_CURRENT_SOURCE_DIR}/${srcpath}/${expectbase}.expect)
    message(FATAL_ERROR
      "no .expect or .template or .templatex for ${srcpath}/${expectbase} for ${key}. Need for example ${srcpath}/${expectbase}.expect")
  endif (EXISTS ${CMAKE_CURRENT_SOURCE_DIR}/${srcpath}/${expectbase}.expect)

  if (NOT ALREADY_REGEX)
    # turn regex chars into literals
    # \\] somehow messes up the match though $expect looks identical
    # some tests do have ']' so we replace it in a separate step below
    string(REGEX REPLACE "([\\^\\$\\.\\*\\+\\?\\|\\(\\)\\[])"
      "\\\\\\1" expect "${expect}")
    string(REGEX REPLACE "\\]"
      "\\\\]" expect "${expect}")
  endif (NOT ALREADY_REGEX)

  if (WIN32)
    # libc print => CRLF, dr_printf => plain newline: match both
    string(REGEX REPLACE "\n" "\r?\n" expect "${expect}")
  endif (WIN32)

  if (is_runcmp)
    file(WRITE "${CMAKE_CURRENT_BINARY_DIR}/${expectbase}.expect" "${expect}")
  else ()
    # match whole output
    set(expect "^${expect}$")
    set_tests_properties(${test} PROPERTIES PASS_REGULAR_EXPRESSION "${expect}")
  endif ()

  if (WIN32)
    # With i#265/PR 486139 we use local one-time config files instead of
    # global reg keys and can thus run multiple instances of the same
    # app name simultaneously so we do not need to mark RUN_SERIAL
  endif (WIN32)
  set(${added_out} ON PARENT_SCOPE)
endfunction(torun)

function(torun_normal name test ops)
  if (STATIC_LIBRARY AND "${ops}" MATCHES "-early_inject")
    return()
  endif ()
  torun("${name}" ${test} ${${test}_source} OFF OFF "${${test}_dr_ops} ${ops}"
    "${${test}_exe_ops}" added)
  if (DEFINED ${test}_depends)
    ops2testprefix(prefix "${ops}")
    set_property(TEST ${name} APPEND PROPERTY DEPENDS "${prefix}${${test}_depends}")
  endif (DEFINED ${test}_depends)
  if (DEFINED ${test}_env)
    ops2testprefix(prefix "${ops}")
    set_property(TEST ${name} APPEND PROPERTY ENVIRONMENT "${prefix}${${test}_env}")
  endif ()
endfunction(torun_normal)

function(torun_ci name test ops)
  set(cli_ops "${${test}_client_ops}")
  if ("${test}" MATCHES "client\\.flush")
    # See PR 244090 - currently there is no way for a client to see what
    # options DR was run with.  The flush tests needs to know whether it
    # can use the unlink flush routines or not which depends on having
    # either -thread_private or -enable_full_api We check here and pass
    # a client option if the unlink flush is safe to use.
    if ("${ops} ${TEST_OPTIONS}" MATCHES "(-thread_private|-enable_full_api)")
      set(cli_ops "use_unlink")
    endif ()
  endif ("${test}" MATCHES "client\\.flush")
  if (STATIC_LIBRARY AND "${${test}_dr_ops} ${ops}" MATCHES "-early_inject")
    return()
  endif ()
  # note that we cannot use double quotes as they'll be stripped out
  torun("${name}" ${test} ${${test}_source} OFF OFF
    " -code_api -client_lib '${${test}_client_path}\;0\;${cli_ops}' ${${test}_dr_ops} ${ops}" "${${test}_exe_ops}" added)
  if (added)
    if (DEFINED ${test}_depends)
      ops2testprefix(prefix "${ops}")
      set_property(TEST ${name} APPEND PROPERTY DEPENDS "${prefix}${${test}_depends}")
    endif (DEFINED ${test}_depends)
    if (DEFINED ${test}_env)
      ops2testprefix(prefix "${ops}")
      set_property(TEST ${name} APPEND PROPERTY ENVIRONMENT "${prefix}${${test}_env}")
    endif ()
  endif (added)
endfunction(torun_ci)

function(torun_api name test ops)
  torun("${name}" ${test} ${${test}_source} ON ${${test}_drinject}
    "${${test}_dr_ops} ${ops}" "${${test}_exe_ops}" added)
endfunction(torun_api)

function(torun_runall name test ops)
  # FIXME NYI i#120
endfunction(torun_runall)

function(disable_optimizations_for_file source_file)
  get_source_file_property(cflags "${source_file}" COMPILE_FLAGS)
  string(REGEX REPLACE "[/-]O[1-9]" "" cflags "${cflags}")
  set_source_files_properties("${source_file}" PROPERTIES
    COMPILE_FLAGS "${cflags}")
endfunction(disable_optimizations_for_file)

###########################################################################
# tests

tobuild(common.broadfun common/broadfun.c)
tobuild(common.decode-bad common/decode-bad.c)
# FIXME i#105: get this working for 32-bit linux
if (X64 OR WIN32)
  tobuild(common.decode common/decode.c)
endif (X64 OR WIN32)
# FIXME i#1025: get working on Linux
if (WIN32)
  # We build all tests before running so decode will be built before
  # ctest -j ever ran this.  If we switch to --build-and-test then we'll
  # make these runonly tests make sure their exe is built.
  torunonly(common.decode-stress common.decode common/decode.c
    "-stress_recreate_state" "")
endif (WIN32)
tobuild(common.eflags common/eflags.c)
tobuild(common.fib common/fib.c)
tobuild(common.getretaddr common/getretaddr.c)
tobuild(common.floatpc common/floatpc.c)
torunonly(common.floatpc_xl8all common.floatpc common/floatpc.c "-translate_fpu_pc" "")

tobuild_appdll(common.nativeexec common/nativeexec.c)
get_target_property(native_dll_name common.nativeexec.appdll LOCATION${location_suffix})
get_filename_component(native_dll_name "${native_dll_name}" NAME)
tobuild_ops(common.nativeexec common/nativeexec.c "-native_exec_list ${native_dll_name}" "")
target_link_libraries(common.nativeexec common.nativeexec.appdll)
# We want rpath on Linux so we can load the appdll.
set_target_properties(common.nativeexec PROPERTIES SKIP_BUILD_RPATH OFF)
if (UNIX)
  # FIXME i#978: Windows support NYI
  torunonly(common.nativeexec_retakeover common.nativeexec common/nativeexec.c
    "-native_exec_list ${native_dll_name} -native_exec_retakeover" "")
  torunonly(common.nativeexec_exe common.nativeexec common/nativeexec.c
    "-native_exec_list common.nativeexec -native_exec_retakeover" "")
  torunonly(common.nativeexec_bindnow common.nativeexec common/nativeexec.c
    "-native_exec_list common.nativeexec -native_exec_retakeover" "-bind_now")
  torunonly(common.nativeexec_retakeover_opt common.nativeexec common/nativeexec.c
    "-native_exec_list ${native_dll_name} -native_exec_retakeover  -native_exec_opt -no_kstats -no_private_loader -no_mangle_app_seg" "")
  # No swap TLS and no kstats for optimized native_exec
  torunonly(common.nativeexec_exe_opt common.nativeexec common/nativeexec.c
    "-native_exec_list common.nativeexec -native_exec_retakeover -native_exec_opt -no_kstats -no_private_loader -no_mangle_app_seg" "")
  torunonly(common.nativeexec_bindnow_opt common.nativeexec common/nativeexec.c
    "-native_exec_list common.nativeexec -native_exec_retakeover -native_exec_opt -no_kstats -no_private_loader -no_mangle_app_seg" "-bind_now")
endif ()

# app seg mangling makes dstack test fail so we disable such mangling
if (UNIX)
  # private loader requires the mangling
  tobuild_ops(common.protect-dstack common/protect-dstack.c
    "-no_mangle_app_seg -no_private_loader" "")
else (UNIX)
  tobuild_ops(common.protect-dstack common/protect-dstack.c
    "-no_mangle_app_seg" "")
endif (UNIX)

tobuild(common.segfault common/segfault.c)
# PR 217255: these 4 removed to shorten the regression suite since not
# adding much value in terms of testing corner cases
#tobuild(common.hello common/hello.c)
#tobuild(common.conflict common/conflict.c)
#tobuild(common.ops common/ops.c)
#tobuild(common.recurse common/recurse.c)

if (CLIENT_INTERFACE)
  set(BUILD_ANNOTATION "${BUILD_INCLUDE}/annotation")
  file(MAKE_DIRECTORY ${BUILD_ANNOTATION})
  configure_file("${PROJECT_SOURCE_DIR}/third_party/valgrind/valgrind.h"
    "${BUILD_ANNOTATION}/valgrind.h" COPYONLY)
  configure_file("${PROJECT_SOURCE_DIR}/third_party/valgrind/memcheck.h"
    "${BUILD_ANNOTATION}/memcheck.h" COPYONLY)
  configure_file("${PROJECT_SOURCE_DIR}/core/lib/dynamorio_annotation_asm.h"
    "${BUILD_ANNOTATION}/dynamorio_annotation_asm.h" COPYONLY)
  configure_file("${PROJECT_SOURCE_DIR}/core/lib/dynamorio_annotations.h"
    "${BUILD_ANNOTATION}/dynamorio_annotations.h" COPYONLY)
  configure_file(
    "${CMAKE_CURRENT_SOURCE_DIR}/client-interface/lib/test_mode_annotations.h"
    "${BUILD_ANNOTATION}/test_mode_annotations.h" COPYONLY)
  configure_file(
    "${CMAKE_CURRENT_SOURCE_DIR}/client-interface/lib/test_annotation_arguments.h"
    "${BUILD_ANNOTATION}/test_annotation_arguments.h" COPYONLY)

  tobuild_ci(client.abort client-interface/abort.c "" "" "")
  tobuild_ci(client.alloc client-interface/alloc.c "" "" "")
  tobuild_ci(client.call-retarget client-interface/call-retarget.c "" "" "")
  tobuild_ci(client.cleancall client-interface/cleancall.c "" "" "")
  tobuild_ci(client.count-ctis client-interface/count-ctis.c "" "" "")
  # check dr_insert_cbr_instrumentation with out-of-line clean call
  torunonly_ci(client.count-ctis-noopt client.count-ctis client.count-ctis.dll
    client-interface/count-ctis.c "" "-opt_cleancall 0" "")
  tobuild_ci(client.count-bbs client-interface/count-bbs.c "" "" "")
  tobuild_ci(client.syscall client-interface/syscall.c "" "-no_follow_children" "")
  tobuild_ci(client.modules client-interface/modules.c "" "" "")
  tobuild_appdll(client.modules client-interface/modules.c)

  set(DynamoRIO_USE_LIBC OFF)
  tobuild_ci(client.annotation client-interface/annotation.c "" "" "A4")
  tobuild_appdll(client.annotation client-interface/annotation.c)
  if (UNIX)
    target_link_libraries(client.annotation ${libpthread})
    append_property_string(TARGET client.annotation.appdll COMPILE_FLAGS "-O3")
  endif (UNIX)
  set(client.annotation.full-decode_expectbase "annotation.full-decode")
  torunonly_ci(client.annotation.full-decode client.annotation client.annotation.dll
    client-interface/annotation.c "+bb" "" "A4")
  set(client.annotation.full-decode.tiny-bb_expectbase "annotation.full-decode")
  torunonly_ci(client.annotation.full-decode client.annotation client.annotation.dll
    client-interface/annotation.c "+bb" "-max_bb_instrs 3" "A4")
  set(client.annotation.bb-truncate_expectbase "annotation.bb-truncate")
  torunonly_ci(client.annotation.bb-truncate client.annotation client.annotation.dll
    client-interface/annotation.c "+b/b" "" "A4")
  set(DynamoRIO_USE_LIBC ON)

  if (UNIX)
    # XXX i#1246: Make partial_module_map work for Windows as well.
    tobuild_ci(client.partial_module_map client-interface/partial_module_map.c "" "" "")
    # FIXME i#975: we can't load libc with STATIC_LIBRARY yet.
    append_property_string(TARGET client.modules.appdll LINK_FLAGS "-nodefaultlibs")
  endif ()
  tobuild_ci(client.segfault client-interface/segfault.c "" "" "")
  tobuild_appdll(client.events client-interface/events.c)
  get_target_property(events_appdll_path client.events.appdll LOCATION${location_suffix})
  if (UNIX OR NOT X64)
    tobuild_ci(client.vg-annot client-interface/vg-annot.c "" "" "")
    torunonly_ci(client.vg-annot client.vg-annot client.vg-annot.dll
      client-interface/vg-annot.c "" "" "")
    set(client.vg-annot.full-decode_expectbase "vg-annot.full-decode")
    torunonly_ci(client.vg-annot.full-decode client.vg-annot client.vg-annot.dll
      client-interface/vg-annot.c "+bb" "" "")
    set(client.vg-annot.full-decode.tiny-bb_expectbase "vg-annot.full-decode")
    torunonly_ci(client.vg-annot.full-decode.tiny-bb client.vg-annot client.vg-annot.dll
      client-interface/vg-annot.c "+bb" "-max_bb_instrs 3" "")
    set(client.vg-annot.bb-truncate_expectbase "vg-annot.bb-truncate")
    torunonly_ci(client.vg-annot.bb-truncate client.vg-annot client.vg-annot.dll
      client-interface/vg-annot.c "+b/b" "" "")
  endif (UNIX OR NOT X64)
  if (UNIX)
    # Just happens to not make as many traces.
    tobuild_ci(client.events client-interface/events.c
      "" "-trace_threshold 5" "${events_appdll_path}")
    tobuild_ci(client.events_cpp client-interface/events_cpp.cpp
      "" "-trace_threshold 5" "${events_appdll_path}")
    tobuild_ci(client.signal client-interface/signal.c "" "" "")
    tobuild_ci(client.syscall-mod client-interface/syscall-mod.c "" "" "")
    tobuild_ci(client.nudge_test client-interface/nudge_test.runall "" "" "")
    tobuild_ci(client.timer client-interface/timer.c "" "" "")
    tobuild_ci(client.cbr-retarget client-interface/cbr-retarget.c "" "" "")
  else (UNIX)
    tobuild_ci(client.events client-interface/events.c
      "" "" "${events_appdll_path}")
    tobuild_ci(client.events_cpp client-interface/events_cpp.cpp
      "" "" "${events_appdll_path}")
    tobuild_ci(client.cbr3 client-interface/cbr3.c "" "" "")
    tobuild_ci(client.cbr4 client-interface/cbr4.c "" "-thread_private" "")
    # FIXME i#120: enable these .runall tests once have .runall support
    #tobuild_ci_runall(client.cbr2 client-interface/cbr2.runall "" "" "")
    #tobuild_ci_runall(client.cbr client-interface/cbr.runall "" "" "")
    #tobuild_ci_runall(client.custom_traces client-interface/custom_traces.runall
    #  "" "" "")
    #tobuild_ci_runall(client.decode-bb client-interface/decode-bb.runall "" "" "")
    #tobuild_ci_runall(client.nudge_test client-interface/nudge_test.runall "" "" "")
    #tobuild_ci_runall(client.pc-check client-interface/pc-check.runall "" "" "")
<<<<<<< HEAD
=======
    if (NOT X64)
      # FIXME i#16, does not work in Win-X64 because of inline assembly code.
      tobuild_ci(client.cbr-retarget client-interface/cbr-retarget.c "" "" "")
    endif (NOT X64)

    add_exe(client.fibers client-interface/fibers.c)
    torunonly_ci(client.fibers client.fibers client.events_cpp.dll
      client-interface/fibers.c "" "" "")
>>>>>>> 267ea83b
  endif (UNIX)
  tobuild_ci(client.file_io client-interface/file_io.c
    "${CMAKE_CURRENT_SOURCE_DIR}/client-interface/file_io_data.txt" "" "")
  # we add custom option to flush test based on dr ops in torun_ci()
  tobuild_ci(client.flush client-interface/flush.c "" "" "")
  # FIXME: PR 199115 to re-enable fragdel, get some more of the UNIX tests working
  #tobuild_ci(client.fragdel client-interface/fragdel.c "" "" "")
  if (PROGRAM_SHEPHERDING)
    tobuild_ci(client.security client-interface/security.c "" "-security_api" "")
  endif (PROGRAM_SHEPHERDING)
  tobuild_ci(client.strace client-interface/strace.c "" "" "")
  use_DynamoRIO_extension(client.strace.dll drmgr)
  tobuild_ci(client.thread client-interface/thread.c "-paramx -paramy" "" "")
  tobuild_appdll(client.thread client-interface/thread.c)
  tobuild_ci(client.truncate client-interface/truncate.c "" "" "")
  tobuild_ci(client.unregister client-interface/unregister.c "" "" "")
  tobuild_ci(client.inline client-interface/inline.c "" "-opt_cleancall 3" "")
  tobuild_ci(client.dr_options client-interface/dr_options.c
    "" "-native_exec_list foo.dll,bar.dll -opt_cleancall 3 -thread_private" "")

  tobuild_ci(client.null_instrument client-interface/null_instrument.c "" "" "")
  tobuild_appdll(client.null_instrument client-interface/null_instrument.c)
  target_link_libraries(client.null_instrument client.null_instrument.appdll)
  # We want rpath on Linux so we can load the appdll.
  set_target_properties(client.null_instrument PROPERTIES SKIP_BUILD_RPATH OFF)

  # Test passing a really long (600 chars) client option string.
  tobuild_ci(client.large_options client-interface/large_options.c
    "xxxxxxxxxxxxxxxxxxxxxxxxxxxxxxxxxxxxxxxxxxxxxxxxxxxxxxxxxxxxxxxxxxxxxxxxxxxxxxxxxxxxxxxxxxxxxxxxxxxxxxxxxxxxxxxxxxxxxxxxxxxxxxxxxxxxxxxxxxxxxxxxxxxxxxxxxxxxxxxxxxxxxxxxxxxxxxxxxxxxxxxxxxxxxxxxxxxxxxxxxxxxxxxxxxxxxxxxxxxxxxxxxxxxxxxxxxxxxxxxxxxxxxxxxxxxxxxxxxxxxxxxxxxxxxxxxxxxxxxxxxxxxxxxxxxxxxxxxxxxxxxxxxxxxxxxxxxxxxxxxxxxxxxxxxxxxxxxxxxxxxxxxxxxxxxxxxxxxxxxxxxxxxxxxxxxxxxxxxxxxxxxxxxxxxxxxxxxxxxxxxxxxxxxxxxxxxxxxxxxxxxxxxxxxxxxxxxxxxxxxxxxxxxxxxxxxxxxxxxxxxxxxxxxxxxxxxxxxxxxxxxxxxxxxxxxxxxxxxxxxxxxxxxxxxxxxxxxxxxxxxxxxxxxxxxxxxxxxxxxxxxxxxxxxxxxxxxxxxxxxxxxxxxxxxxxxxxxxxxxxxxxxxxxxxxxxxxxxxxx"
    "" "")

  tobuild_ci(client.drcontainers-test client-interface/drcontainers-test.c "" "" "")
  use_DynamoRIO_extension(client.drcontainers-test.dll drcontainers)

  tobuild_ci(client.drmgr-test client-interface/drmgr-test.c "" "" "")
  use_DynamoRIO_extension(client.drmgr-test.dll drmgr)
  if (UNIX)
    target_link_libraries(client.drmgr-test ${libpthread})
  endif (UNIX)

  tobuild_ci(client.drx-test client-interface/drx-test.c "" "" "")
  use_DynamoRIO_extension(client.drx-test.dll drx)

  tobuild_appdll(client.drwrap-test client-interface/drwrap-test.c)
  get_target_property(drwrap_libpath client.drwrap-test.appdll LOCATION${location_suffix})
  tobuild_ci(client.drwrap-test client-interface/drwrap-test.c "" "" "${drwrap_libpath}")
  use_DynamoRIO_extension(client.drwrap-test.dll drwrap)
  tochcon(client.drwrap-test.appdll textrel_shlib_t)
  if (WIN32)
    # export from asm code
    append_link_flags(client.drwrap-test.appdll "/export:makes_tailcall")
  endif (WIN32)

  # We rely on dbghelp >= 6.0 for our drsyms and sample.instrcalls tests,
  # but the system dbghelp pre-Vista is too old, so we copy one from VS.
  if ("${CMAKE_SYSTEM_VERSION}" STRLESS "6.0")
    if (dbghelp_path) # set at top level
      configure_file(${dbghelp_path} ${CMAKE_RUNTIME_OUTPUT_DIRECTORY}/dbghelp.dll
        COPYONLY)
      if (BUILD_SAMPLES)
        get_property(sample_list GLOBAL PROPERTY DynamoRIO_sample_list)
        list(GET sample_list 1 sample_one) # 0 is empty
        get_target_property(sample_loc ${sample_one} LOCATION${location_suffix})
        get_filename_component(sample_dir ${sample_loc} PATH)
        configure_file(${dbghelp_path} ${sample_dir}/dbghelp.dll COPYONLY)
      endif (BUILD_SAMPLES)
      message(STATUS "Using ${dbghelp_path} for drsyms tests")
    endif (dbghelp_path)
  endif ()

  tobuild_appdll(client.drsyms-test client-interface/drsyms-test.cpp)
  get_target_property(drsyms_libpath client.drsyms-test.appdll LOCATION${location_suffix})
  tobuild_ci(client.drsyms-test client-interface/drsyms-test.cpp ""
    "-stack_size 36K" "${drsyms_libpath}")
  # Disable optimizations for the exe and appdll to allow stack tracing.
  disable_optimizations_for_file(client-interface/drsyms-test.cpp)
  disable_optimizations_for_file(client-interface/drsyms-test.appdll.cpp)
  use_DynamoRIO_extension(client.drsyms-test.dll drsyms)
  use_DynamoRIO_extension(client.drsyms-test.dll drwrap)  # Makes testing easy

  if (WIN32 AND GCC AND NOT X64)
    # test drsyms dwarf-on-windows capabilities.
    # cmake doesn't support a new compiler so we do a simple build here.
    # we disable this for X64 b/c there is no 64-bit Cygwin and 64-bit MinGW
    # is in beta.
    tobuild_gcc(client.drsyms-testgcc.exe
      client-interface/drsyms-test.cpp client.drsyms-test "")
    tobuild_gcc(client.drsyms-testgcc.appdll.dll
      client-interface/drsyms-test.appdll.cpp client.drsyms-test "-shared")
    torunonly_ci(client.drsyms-testgcc
      ${CMAKE_RUNTIME_OUTPUT_DIRECTORY}/client.drsyms-testgcc.exe
      client.drsyms-test.dll client-interface/drsyms-test.cpp "" "-stack_size 36K"
      "${CMAKE_RUNTIME_OUTPUT_DIRECTORY}/client.drsyms-testgcc.appdll.dll")
    set(client.drsyms-testgcc_expectbase "drsyms-testgcc")
  endif (WIN32 AND GCC AND NOT X64)

  tobuild_ci(client.drutil-test client-interface/drutil-test.c "" "" "")
  use_DynamoRIO_extension(client.drutil-test.dll drutil)
  use_DynamoRIO_extension(client.drutil-test.dll drmgr)
  if (UNIX)
    target_link_libraries(client.drutil-test ${libpthread})
  endif (UNIX)

  # We need to load w/ the same base so the test passes
  set(DynamoRIO_SET_PREFERRED_BASE ON)
  set(PREFERRED_BASE 0x6f000000)
  # Pass extra options to first run so this will pass when run repeatedly in local
  # build dir w/o loading any pcache
  tobuild_ci(client.pcache client-interface/pcache.c ""
    "-persist -no_use_persisted -no_coarse_disk_merge -no_coarse_lone_merge" "")
  use_DynamoRIO_extension(client.pcache.dll drcontainers)
  if (WIN32)
    append_link_flags(client.pcache "/dynamicbase:no")
  endif ()
  set(DynamoRIO_SET_PREFERRED_BASE OFF)
  torunonly_ci(client.pcache-use client.pcache client.pcache.dll
    client-interface/pcache.c "" "-persist" "")
  # XXX: we should have the key be the default for the .expect but
  # currently that's not the case (thread-reset, etc.).
  set(client.pcache-use_expectbase "pcache-use")
  # when running tests in parallel: have to generate pcaches first
  set(client.pcache-use_depends client.pcache)

  tobuild_api(api.dis api/dis.c "-syntax_intel"
    "${CMAKE_CURRENT_SOURCE_DIR}/api/dis-udis86-randtest.raw" OFF)
  tobuild_api(api.ir api/ir.c "" "" OFF)
  if ("${CMAKE_GENERATOR}" MATCHES "Unix Makefiles")
    # CMake's Unix Makefiles dependence analysis doesn't run the preprocessor
    # and so doesn't find headers named via macros
    # (http://www.cmake.org/Bug/view.php?id=13718)
    set(api_ir_headers # must be full paths:
      ${CMAKE_CURRENT_SOURCE_DIR}/api/ir_0args.h
      ${CMAKE_CURRENT_SOURCE_DIR}/api/ir_1args.h
      ${CMAKE_CURRENT_SOURCE_DIR}/api/ir_2args.h
      ${CMAKE_CURRENT_SOURCE_DIR}/api/ir_2args_mm.h
      ${CMAKE_CURRENT_SOURCE_DIR}/api/ir_3args_avx.h
      ${CMAKE_CURRENT_SOURCE_DIR}/api/ir_3args.h
      ${CMAKE_CURRENT_SOURCE_DIR}/api/ir_4args.h)
    append_property_string(SOURCE api/ir.c OBJECT_DEPENDS "${api_ir_headers}")
  endif ()
  if (X64 OR "${CMAKE_SYSTEM_VERSION}" STRLESS "6.2")
    # FIXME i#1035: this test crashes on win8 wow64
    tobuild_api(api.startstop api/startstop.c "" "" OFF)
  endif ()
  # test static decoder library
  tobuild_api(api.ir-static api/ir.c "" "" ON)
  tobuild_api(api.static api/static.c "" "" ON)

  # XXX: we should expand this test of drsyms standalone to be cross-platform and
  # not just check libstdc++-6.dll.
  if (WIN32)
    find_program(mingwlib libstdc++-6.dll
      HINTS "c:/cygwin/usr/i686-pc-mingw32/sys-root/mingw/bin"
      DOC "path to MinGW libstdc++-6.dll")
    if (mingwlib)
      message(STATUS "Found ${mingwlib}, enabling api.symtest")
      tobuild_api(api.symtest api/symtest.c "" "${mingwlib}" OFF)
      use_DynamoRIO_extension(api.symtest drsyms)
    endif ()
  endif ()

  if (NOT X64)
    # i#696: Use -thread_private and small fcache units to trigger shifts.  x64
    # does not support fcache unit resizing and won't allow 4k unit sizes, so
    # skip it.
    tobuild_ci(client.fcache_shift client-interface/fcache_shift.c
      "" "-thread_private -cache_bb_unit_init 4K" "")
  endif ()

  tobuild_ci(client.nudge_ex client-interface/nudge_ex.c "" "" "")
  use_DynamoRIO_extension(client.nudge_ex.dll drmgr)

  tobuild_ci(client.retaddr client-interface/retaddr.c "" "" "")

  if (BUILD_SAMPLES)
    # Sanity tests: we run the samples without SHOW_RESULTS (turned off
    # if BUILD_TESTS is on) so we're only ensuring the client doesn't crash.
    # This requires that each sample does not affect stdout and works
    # when given no arguments.
    # We run common.eflags mainly for memtrace and other big clients which
    # are quite slow on common.fib or common.broadfun: just a sanity check
    # after all.
    get_property(sample_list GLOBAL PROPERTY DynamoRIO_sample_list)
    foreach (sample ${sample_list})
      torunonly_ci(sample.${sample} common.eflags ${sample} common/eflags.c "" "" "")
      if (sample STREQUAL "inscount")
        # test out-of-line clean call
        torunonly_ci(sample.${sample}.cleancall common.eflags ${sample}
          common/eflags.c "" "-opt_cleancall 0" "")
      endif ()
    endforeach ()
  endif (BUILD_SAMPLES)

  if (BUILD_CLIENTS)
    torunonly_ci(tool.drltrace common.eflags drltrace common/eflags.c
      "-only_from_app" "" "")
    set(tool.drltrace_runcmp "${PROJECT_SOURCE_DIR}/clients/drltrace/runtest.cmake")
  endif (BUILD_CLIENTS)

endif (CLIENT_INTERFACE)

if (UNIX)
  tobuild(linux.clone linux/clone.c)

  # Cross-arch execve test: can only be done via a suite of tests that
  # build both 32-bit and 64-bit.  We have 32-bit just build, and
  # 64-bit then builds and runs both directions.
  if (TEST_SUITE OR TEST_32BIT_PATH)
    if (X64)
      add_exe(linux.execve-sub64 linux/execve-sub.c)
      tobuild_ops(linux.execve64 linux/execve.c ""
        "${TEST_32BIT_PATH}/linux.execve-sub32")
      torunonly(linux.execve32 ${TEST_32BIT_PATH}/linux.execve32 linux/execve.c ""
        "${CMAKE_RUNTIME_OUTPUT_DIRECTORY}/linux.execve-sub64")
    else (X64)
      add_exe(linux.execve-sub32 linux/execve-sub.c)
      add_exe(linux.execve32 linux/execve.c)
    endif (X64)
  endif (TEST_SUITE OR TEST_32BIT_PATH)

  # helper app for execve-null
  add_exe(linux.execve-sub linux/execve-sub.c)
  tobuild_ops(linux.execve-null linux/execve-null.c ""
    "${CMAKE_RUNTIME_OUTPUT_DIRECTORY}/linux.execve-sub")

  tobuild(linux.execve-rec linux/execve-rec.c)
  tobuild(linux.exit linux/exit.c)
  tobuild(linux.fork linux/fork.c)
  tobuild(linux.infinite linux/infinite.c)
  tobuild(linux.longjmp linux/longjmp.c)
  tobuild(linux.prctl linux/prctl.c)
  # FIXME TOFILE: suddently seeing non-det curiosities/asserts in module list on mmap
  tobuild(linux.mmap linux/mmap.c)
  tobuild(linux.signal0000 linux/signal0000.c)
  tobuild(linux.signal0001 linux/signal0001.c)
  tobuild(linux.signal0010 linux/signal0010.c)
  tobuild(linux.signal0011 linux/signal0011.c)
  tobuild(linux.signal0100 linux/signal0100.c)
  tobuild(linux.signal0101 linux/signal0101.c)
  tobuild(linux.signal0110 linux/signal0110.c)
  tobuild(linux.signal0111 linux/signal0111.c)
  tobuild(linux.signal1000 linux/signal1000.c)
  tobuild(linux.signal1001 linux/signal1001.c)
  tobuild(linux.signal1010 linux/signal1010.c)
  tobuild(linux.signal1011 linux/signal1011.c)
  tobuild(linux.signal1100 linux/signal1100.c)
  tobuild(linux.signal1101 linux/signal1101.c)
  tobuild(linux.signal1110 linux/signal1110.c)
  tobuild(linux.signal1111 linux/signal1111.c)
  tobuild(linux.sigplain000 linux/sigplain000.c)
  tobuild(linux.sigplain001 linux/sigplain001.c)
  tobuild(linux.sigplain010 linux/sigplain010.c)
  tobuild(linux.sigplain011 linux/sigplain011.c)
  tobuild(linux.sigplain100 linux/sigplain100.c)
  tobuild(linux.sigplain101 linux/sigplain101.c)
  tobuild(linux.sigplain110 linux/sigplain110.c)
  tobuild(linux.sigplain111 linux/sigplain111.c)
  tobuild(linux.sigcontext linux/sigcontext.c)
  tobuild(linux.thread linux/thread.c)
  tobuild(linux.threadexit linux/threadexit.c)
  tobuild(linux.threadexit2 linux/threadexit2.c)
  tobuild(linux.signalfd linux/signalfd.c)
  # i#784: test app behavior on alarm
  tobuild(linux.alarm linux/alarm.c)

  # i#1145: test re-starting syscalls, both inlined and from dispatch
  tobuild(linux.eintr linux/eintr.c)
  target_link_libraries(linux.eintr ${libpthread})
  torunonly(linux.eintr-noinline linux.eintr linux/eintr.c "-no_ignore_syscalls" "")

  tobuild(linux.sigsuspend linux/sigsuspend.c)
  target_link_libraries(linux.sigsuspend ${libpthread})

  # We pass -native_exec_list which causes us to call strcasecmp in libc,
  # thereby exercising on our ability to copy libc's TLS data.
  tobuild_ops(linux.app_tls linux/app_tls.c "-native_exec_list libfoo.so" "")

  # Test fully static executables, which we only support with early injection
  # or STATIC_LIBRARY.
  set(fib_static_ops "-early_inject")
  if (STATIC_LIBRARY)
    set(fib_static_ops "")
  endif ()
  tobuild_ops(linux.fib-static common/fib.c "${fib_static_ops}" "")
  append_property_string(TARGET linux.fib-static LINK_FLAGS
    # The default value of CMAKE_SHARED_LIBRARY_LINK_C_FLAGS has -rdynamic,
    # which doesn't play well with clang and -static.  Adding
    # --no-export-dynamic avoids the problem.
    "-static -Wl,--no-export-dynamic")
  # Test position independent executables.
  # FIXME i#1001: fib-pie fails with -early_inject.
  tobuild(linux.fib-pie common/fib.c)
  append_property_string(TARGET linux.fib-pie COMPILE_FLAGS "-fPIE")
  append_property_string(TARGET linux.fib-pie LINK_FLAGS "-pie")

  # FIXME i#125: bugs in these, were disabled in the past
  tobuild_ops(linux.vfork linux/vfork.c ""
    "${CMAKE_RUNTIME_OUTPUT_DIRECTORY}/linux.execve-sub")
  #tobuild(linux.vfork-fib linux/vfork-fib.c)

  # runs of other builds with custom DR options
  torunonly(linux.thread-reset linux.thread linux/thread.c
    "-reset_at_fragment_count 100" "")
  torunonly(linux.clone-reset linux.clone linux/clone.c
    "-reset_at_fragment_count 100" "")

  tobuild(pthreads.pthreads pthreads/pthreads.c)
  tobuild(pthreads.pthreads_exit pthreads/pthreads_exit.c)
  tobuild(pthreads.ptsig_FLAKY pthreads/ptsig.c)
  # XXX i#951: pthreads_fork reports leaks on occasion so we mark it FLAKY
  tobuild(pthreads.pthreads_fork_FLAKY pthreads/pthreads_fork.c)

  # Clang will likely never support gcc nested functions:
  # http://llvm.org/PR9206
  if (NOT CMAKE_COMPILER_IS_CLANG)
    if (NOT X64)
      # FIXME i#16: these tests need to be fixed to compile for x64
      tobuild(security-linux.stacktest security-linux/stacktest.c)
      tochcon(security-linux.stacktest execmem_exec_t)
      mark_execstack(security-linux.stacktest)
    endif (NOT X64)
    tobuild(security-linux.trampoline security-linux/trampoline.c)
  endif (NOT CMAKE_COMPILER_IS_CLANG)

  # this app is used in nudge tests
  # XXX: should all these infloop tests be made cross-platform?
  # or rely on runall tests that run calc covering this on Windows?
  add_exe(linux.infloop linux/infloop.c)
  torunonly(linux.reset linux/infloop linux/reset.runall "" "-v")
  if (NOT X64)
    # XXX: 64-bit support not quite there yet
    torunonly(linux.freeze_FLAKY linux/infloop linux/freeze.runall
      "-coarse_units -coarse_enable_freeze" "-v")
  endif (NOT X64)

  # persistent cache nudge tests with shared cache
  file(MAKE_DIRECTORY "${PCACHE_DIR}")
  file(MAKE_DIRECTORY "${PCACHE_SHARED_DIR}")
  if (NOT X64)
    # XXX: 64-bit support not quite there yet
    torunonly(linux.persist_FLAKY linux/infloop linux/persist.runall
      "-coarse_units -coarse_split_calls -coarse_enable_freeze -coarse_freeze_min_size 0 -no_persist_per_user -no_validate_owner_dir" "-v")
    torunonly(linux.persist-use_FLAKY linux/infloop linux/persist-use.runall
      "-use_persisted -coarse_units -coarse_split_calls -no_persist_per_user -no_validate_owner_dir" "-v")
  endif (NOT X64)
  # when running tests in parallel: have to generate pcaches first
  set(linux.persist-use_FLAKY_depends linux.persist_FLAKY)
else (UNIX)
  if (VPS)
    # too flaky across platforms so we limit to VPS only: not too useful
    # for other than testing our ASLR anyway
    tobuild(win32.aslr-dll win32/aslr-dll.c)
  endif (VPS)
  tobuild(win32.callback win32/callback.c)
  tobuild(win32.crtprcs win32/crtprcs.c)
  if (X64)
    # regression test for in-progress earliest injection feature
    # XXX i#234: once have wow64 support run on 32-bit
    torunonly(win32.crtprcs-earliest win32.crtprcs win32/crtprcs.c
      "-early_inject_map -early_inject_location 5" "")
  endif (X64)

  tobuild_dll(win32.delaybind win32/delaybind.c "")
  append_link_flags(win32.delaybind "/delayload:win32.delaybind.dll.dll /delay:unload")
  tobind(win32.delaybind)
  tobind(win32.delaybind.dll)

  tobuild_dll(win32.dll win32/dll.c "")
  tobuild(win32.fiber-rac win32/fiber-rac.c)
  tobuild(win32.finally win32/finally.c)
  tobuild_dll(win32.multisec win32/multisec.c "")
  tobuild_dll(win32.nativeterminate win32/nativeterminate.c
    "-native_exec_list nativeterminate.dll.dll")
  # FIXME i#192: oomtest ends up killing parent shell: investigate, fix, re-enable!
  #tobuild(win32.oomtest win32/oomtest.c)
  if (TEST_SUITE) # failing on win7 (i#422) so run only in suite
    # Keep exe name same, is checked in DR.
    add_exe(win32.partial_map win32/partial_map.c)
    torunonly(win32.partial_map_FLAKY win32.partial_map win32/partial_map.c "" "")
  endif (TEST_SUITE)
  tobuild(win32.protect-datasec win32/protect-datasec.c)
  tobuild_dll(win32.rebased win32/rebased.c "")

  # Memory usage does go up a bit with reloading due to traces so we disable traces.
  tobuild_dll(win32.reload win32/reload.c "-disable_traces")

  tobuild_dll(win32.reload-newaddr win32/reload-newaddr.c "")
  # FIXME i#267: fix curiosities and re-enable
  #tobuild_dll(win32.reload-race win32/reload-race.c "")

  tobuild_dll(win32.section-max win32/section-max.c "")

  tobuild(win32.suspend win32/suspend.c)
  tobuild(win32.threadchurn win32/threadchurn.c)
  if (TEST_SUITE) # occasionally fails so run only in suite
    tobuild(win32.threadexit_FLAKY win32/threadexit.c)
  endif (TEST_SUITE)
  # PR 215238 covers re-enabling threadinjection
  #tobuild(win32.threadinjection win32/threadinjection.c)
  # FIXME i#125: debugger test was disabled in past: not sure why
  #tobuild(win32.debugger win32/debugger.c)
  tobuild(win32.virtualfree win32/virtualfree.c)
  tobuild(win32.virtualreserve win32/virtualreserve.c)
  tobuild(win32.winapc win32/winapc.c)
  tobuild(win32.winthread win32/winthread.c)
  tobuild(security-win32.apc-shellcode security-win32/apc-shellcode.c)

  if (NOT X64)
    # FIXME i#16: these tests need to be fixed to compile for x64

    # fpe compiles, but pops up an unhandled exception box
    tobuild(win32.fpe win32/fpe.c)

    tobuild(win32.except win32/except.c)
    tobuild(win32.getthreadcontext win32/getthreadcontext.c)
    tobuild_dll(win32.hookerfirst win32/hookerfirst.c
      "-handle_ntdll_modify 1 -native_exec_hook_conflict 1")
    tobuild(win32.hooker-secur32 win32/hooker-secur32.c)
    tobuild(win32.rsbtest win32/rsbtest.c)
    tobuild(win32.setcxtsyscall win32/setcxtsyscall.c)
    tobuild(win32.setthreadcontext win32/setthreadcontext.c)
    tobuild(win32.tls win32/tls.c)

    tobuild_dll(security-win32.aslr-ind security-win32/aslr-ind.c "")
    if (TEST_SUITE) # fails non-det so run only in suite
      tobuild(security-win32.codemod-threads_FLAKY security-win32/codemod-threads.c)
    endif (TEST_SUITE)

    # we tweak cflags in set_cflags() rather than passing extra param all
    # the way through: adding helper func layers gets awkward w/ PARENT_SCOPE
    tobuild(security-win32.except-execution security-win32/except-execution.c)
    # we match exe addresses in output so no ASLR
    append_link_flags(security-win32.except-execution "/dynamicbase:no")

    tobuild(security-win32.except-thread security-win32/except-thread.c)
    tobuild(security-win32.gbop-test security-win32/gbop-test.c)

    if (TEST_SUITE) # fails non-det so run only in suite
      tobuild(security-win32.hooker_FLAKY security-win32/hooker.c)
    endif (TEST_SUITE)
    tobuild_ops(security-win32.hooker-ntdll security-win32/hooker-ntdll.c
      "-handle_ntdll_modify 1" "")
    tobuild(security-win32.indexisting security-win32/indexisting.c)
    tobuild(security-win32.patterns security-win32/patterns.c)
    tobuild(security-win32.ret-SEH security-win32/ret-SEH.c)
  endif (NOT X64)

  tobuild(security-win32.sd_tester security-win32/sd_tester.c)
  tobuild(security-win32.sec-adata security-win32/sec-adata.c)

  # FIXME: getting warnings from pragmas in src code:
  #   secalign-fixed.dll.c.obj : warning LNK4229: invalid directive '/fixed' encountered; ignored
  #  secalign-fixed.dll.c.obj : warning LNK4229: invalid directive '/driver' encountered; ignored
  #  section-max.dll.c.obj : warning LNK4229: invalid directive '/driver' encountered; ignored
  #  sec-xdata.dll.c.obj : warning LNK4078: multiple '.xdata' sections found with different attributes (C0500040)
  # I checked secalign-fixed.dll.dll and it does have 0x2000 alignment and has
  # no relocations, so not sure what the warnings imply.  Did not check the others.
  tobuild_dll(security-win32.secalign-fixed security-win32/secalign-fixed.c "")
  append_link_flags(security-win32.secalign-fixed.dll "/dynamicbase:no /fixed")

  tobuild_dll(security-win32.sec-fixed security-win32/sec-fixed.c "")
  append_link_flags(security-win32.sec-fixed.dll "/dynamicbase:no /fixed")

  tobuild_dll(security-win32.sec-xdata security-win32/sec-xdata.c "")

  # PR 209235 covers re-enabling selfmod-threads
  #tobuild(security-win32.selfmod-threads security-win32/selfmod-threads.c)
  tobuild(security-win32.TestNTFlush security-win32/TestNTFlush.c)

  # FIXME: enable once have .runall support
  #tobuild_runall(runall.calc-detach runall/calc-detach.runall "")
  #if (CLIENT_INTERFACE)
  #  tobuild_runall(runall.calc-freeze runall/calc-freeze.runall
  #    # xref PR 226578 which tracks incompatibility between probe_api & pcaches
  #    "-coarse_enable_freeze -no_probe_api")
  #else (CLIENT_INTERFACE)
  #  tobuild_runall(runall.calc-freeze runall/calc-freeze.runall
  #    "-coarse_enable_freeze")
  #endif (CLIENT_INTERFACE)
  #tobuild_runall(runall.calc-hotp runall/calc-hotp.runall "")
  #tobuild_runall(runall.calc-persist runall/calc-persist.runall
  #  "-coarse_enable_freeze -use_persisted -no_probe_api")
  #tobuild_runall(runall.calc-reset runall/calc-reset.runall "")
  #tobuild_runall(runall.calc runall/calc.runall "")
  #tobuild_runall(runall.detach_test runall/detach_test.runall "")
  ## case 9423 covers re-enabling
  ##tobuild_runall(runall.earlythread runall/earlythread.runall "")
  #tobuild_runall(runall.initapc runall/initapc.runall "")
  #tobuild_runall(runall.notepad runall/notepad.runall "")
  #tobuild_runall(runall.preunload runall/preunload.runall "")
  #tobuild_runall(runall.processchain runall/processchain.runall "")

  # Cross-arch mixedmode/x86_to_x64 test: can only be done via a suite of tests that
  # build both 32-bit and 64-bit.  We have 32-bit just build, and
  # 64-bit then builds and runs both directions.
  #
  # XXX: alternative of cmake cross-compilation support really
  # requires a separate config anyway; to build 32-bit in 64-bit build
  # dir would require manual build rules.  Not difficult, just a
  # little messy.
  #
  # We support setting TEST_32BIT_PATH manually in a 64-bit build.
  # We go ahead and build in any 32-bit build dir to make that easier.
  #
  # XXX: currently early injection doesn't work for pre-Vista WOW64, where
  # w/ these options the child will end up native and the test will pass (!).
  # For now we assume injection succeeds on Vista+ and that the test thus
  # actually tests mixed-mode, until we've got early/earliest injection working
  # everywhere (xref i#381, i#234, i#803).
  #
  # XXX i#829: mixed-mode stubs and abs far jmps require -heap_in_lower_4GB
  if (TEST_SUITE OR TEST_32BIT_PATH OR NOT X64)
    if (X64)
      torunonly(win32.mixedmode
        ${MAIN_RUNTIME_OUTPUT_DIRECTORY}/create_process.exe
        win32/mixedmode.c
        "-early_inject_map -early_inject_location 5 -heap_in_lower_4GB"
        "${TEST_32BIT_PATH}/win32.mixedmode.exe;mixedmode")
      torunonly(win32.x86_to_x64
        ${MAIN_RUNTIME_OUTPUT_DIRECTORY}/create_process.exe
        win32/mixedmode.c
        "-early_inject_map -early_inject_location 5 -heap_in_lower_4GB -x86_to_x64"
        "${TEST_32BIT_PATH}/win32.mixedmode.exe;x86_to_x64")
    else (X64)
      add_exe(win32.mixedmode win32/mixedmode.c)
    endif (X64)
  endif (TEST_SUITE OR TEST_32BIT_PATH OR NOT X64)

endif (UNIX)

tobuild(security-common.codemod security-common/codemod.c)
tochcon(security-common.codemod execmem_exec_t)
mark_execstack(security-common.codemod)
tobuild(security-common.decode-bad-stack security-common/decode-bad-stack.c)
tochcon(security-common.decode-bad-stack execmem_exec_t)
mark_execstack(security-common.decode-bad-stack)
if (VPS) # relies on being aborted on .B violation
  tobuild(security-common.jmp_from_trace security-common/jmp_from_trace.c)
  tochcon(security-common.jmp_from_trace textrel_shlib_t)
endif (VPS)
tobuild(security-common.retexisting security-common/retexisting.c)
tobuild(security-common.ret_noncall_trace security-common/ret_noncall_trace.c)

# FIXME i#1423: somehow when built with VS2013 x64 you can't catch a fault on
# jumping to an invalid address!  For now we disable for VS2013 x64.
# It also seems to fail on win8 x64 with VS2012.
if (UNIX OR NOT X64 OR CMAKE_C_COMPILER_VERSION VERSION_LESS 17.0)
  tobuild(security-common.retnonexisting security-common/retnonexisting.c)
endif ()

tobuild(security-common.selfmod2 security-common/selfmod2.c)
tochcon(security-common.selfmod2 textrel_shlib_t)
tobuild(security-common.selfmod-big security-common/selfmod-big.c)
tochcon(security-common.selfmod-big textrel_shlib_t)
if (NOT X64)
  # FIXME i#125
  tobuild(security-common.vbjmp-rac-test security-common/vbjmp-rac-test.c)
endif (NOT X64)
tobuild(security-common.selfmod security-common/selfmod.c)
tochcon(security-common.selfmod textrel_shlib_t)
if (X64)
  # Reachability tests

  # Floating DR lib.  We'd have to build a 2nd dynamorio.dll on Windows so
  # we only test on Linux for now.
  if (UNIX)
    torunonly(float_DR security-common.selfmod security-common/selfmod.c "" "")
    set(float_DR_env "LD_USE_LOAD_BIAS=0")
    if (CLIENT_INTERFACE)
      torunonly_ci(client.float_DR security-common.selfmod
        client.dr_options.dll security-common/selfmod.c
        # I picked dr_options b/c it has no output, but it requires all these ops:
        "" "-native_exec_list foo.dll,bar.dll -opt_cleancall 3 -thread_private" "")
      set(client.float_DR_env "LD_USE_LOAD_BIAS=0")
    endif ()
  endif (UNIX)

  # Floating vmbase.  Risky to just pick this hardcoded address: any better ideas?
  torunonly(float_vmbase security-common.selfmod security-common/selfmod.c
    "-vm_base 0x30000000000 -no_vm_base_near_app" "")
  if (CLIENT_INTERFACE)
    torunonly_ci(client.float_vmbase security-common.selfmod
      client.dr_options.dll security-common/selfmod.c
      # I picked dr_options b/c it has no output, but it requires
      # -thread_private:
      "" "-native_exec_list foo.dll,bar.dll -opt_cleancall 3 -thread_private -vm_base 0x30000000000 -no_vm_base_near_app"
      "")
    if (UNIX)
      # Test client with PIE w/ default options
      torunonly_ci(client.float_vmbase_PIE linux.fib-pie
        client.dr_options.dll common/fib.c
        # I picked dr_options b/c it has no output, but it requires
        # -thread_private:
        "" "-native_exec_list foo.dll,bar.dll -opt_cleancall 3 -thread_private" "")
    endif (UNIX)
  endif (CLIENT_INTERFACE)

endif (X64)

tobuild("security-common.TestAllocWE" security-common/TestAllocWE.c)

set (TestMemProtChg "security-common.TestMemProtChg")
if (UNIX)  # i#387: Still has issues with proc maps on some kernels.
  set (TestMemProtChg "${TestMemProtChg}_FLAKY")
endif (UNIX)
tobuild("${TestMemProtChg}" security-common/TestMemProtChg.c)
tochcon("${TestMemProtChg}" wine_exec_t)
mark_execstack("${TestMemProtChg}")

###########################################################################

# We'll want the latest CTest (2.6.4) so we can use the -W parameter
# for wider test name fields as ours include the runtime options and
# app name.

function(ops2testprefix prefix ops)
  string(REGEX REPLACE " [^-][^ ]*" "" name "${ops}")
  string(REGEX REPLACE " +-" "," name "${name}")
  string(REGEX REPLACE "^-" "" name "${name}")
  string(STRIP "${name}" name)
  # want it grouped by run, not by test, and it auto-alpha-sorts
  set(${prefix} "${name}|" PARENT_SCOPE)
endfunction(ops2testprefix)

function(run2testname testname ops test)
  ops2testprefix(prefix "${ops}")
  # want it grouped by run, not by test, and it auto-alpha-sorts
  set(${testname} "${prefix}${test}" PARENT_SCOPE)
endfunction(run2testname)

foreach (run ${run_list})
  set(enabled OFF)

  string(REGEX MATCHALL "^SHORT::" is_short "${run}")
  string(REGEX REPLACE "^SHORT::" "" run "${run}")
  if (is_short OR TEST_LONG)
    set(enabled ON)
  endif (is_short OR TEST_LONG)

  string(REGEX MATCHALL "^DEBUG::" is_debug "${run}")
  string(REGEX REPLACE "^DEBUG::" "" run "${run}")
  if (is_debug AND NOT DEBUG)
    set(enabled OFF)
  endif (is_debug AND NOT DEBUG)

  string(REGEX MATCHALL "^WIN::" is_win "${run}")
  string(REGEX REPLACE "^WIN::" "" run "${run}")
  if (is_win AND UNIX)
    set(enabled OFF)
  endif (is_win AND UNIX)

  string(REGEX MATCHALL "^LIN::" is_lin "${run}")
  string(REGEX REPLACE "^LIN::" "" run "${run}")
  if (is_lin AND WIN32)
    set(enabled OFF)
  endif (is_lin AND WIN32)

  if (enabled)

    string(REGEX MATCHALL "^ONLY::.*::" regex "${run}")
    string(REGEX REPLACE "^ONLY::.*::" "" run "${run}")
    string(REGEX REPLACE "^ONLY::(.*)::" "\\1" regex "${regex}")

    foreach (test ${testlist_normal})
      if (NOT regex OR "${test}" MATCHES "${regex}")
        run2testname(test_name "${run}" ${test})
        torun_normal("${test_name}" ${test} "${run}")
      endif (NOT regex OR "${test}" MATCHES "${regex}")
    endforeach (test)
    foreach (test ${testlist_ci})
      if (NOT regex OR "${test}" MATCHES "${regex}")
        run2testname(test_name "${run}" ${test})
        torun_ci("${test_name}" ${test} "${run}")
      endif (NOT regex OR "${test}" MATCHES "${regex}")
    endforeach (test)
    foreach (test ${testlist_api})
      if (NOT regex OR "${test}" MATCHES "${regex}")
        run2testname(test_name "${run}" ${test})
        torun_api("${test_name}" ${test} "${run}")
      endif (NOT regex OR "${test}" MATCHES "${regex}")
    endforeach (test)
    foreach (test ${testlist_runall})
      if (NOT regex OR "${test}" MATCHES "${regex}")
        run2testname(test_name "${run}" ${test})
        torun_runall("${test_name}" ${test} "${run}")
      endif (NOT regex OR "${test}" MATCHES "${regex}")
    endforeach (test)

  endif (enabled)
endforeach(run)<|MERGE_RESOLUTION|>--- conflicted
+++ resolved
@@ -1508,8 +1508,6 @@
     #tobuild_ci_runall(client.decode-bb client-interface/decode-bb.runall "" "" "")
     #tobuild_ci_runall(client.nudge_test client-interface/nudge_test.runall "" "" "")
     #tobuild_ci_runall(client.pc-check client-interface/pc-check.runall "" "" "")
-<<<<<<< HEAD
-=======
     if (NOT X64)
       # FIXME i#16, does not work in Win-X64 because of inline assembly code.
       tobuild_ci(client.cbr-retarget client-interface/cbr-retarget.c "" "" "")
@@ -1518,7 +1516,6 @@
     add_exe(client.fibers client-interface/fibers.c)
     torunonly_ci(client.fibers client.fibers client.events_cpp.dll
       client-interface/fibers.c "" "" "")
->>>>>>> 267ea83b
   endif (UNIX)
   tobuild_ci(client.file_io client-interface/file_io.c
     "${CMAKE_CURRENT_SOURCE_DIR}/client-interface/file_io_data.txt" "" "")
