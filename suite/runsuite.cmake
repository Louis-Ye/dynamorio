--- conflicted
+++ resolved
@@ -83,14 +83,11 @@
   set(install_build_args "")
 endif (UNIX)
 
-<<<<<<< HEAD
-=======
 if (APPLE)
   # DRi#58: core DR does not yet support 64-bit Mac
   set(arg_32_only ON)
 endif ()
 
->>>>>>> b224744c
 ##################################################
 # Pre-commit source file checks.
 # Google Code does not support adding subversion hooks, so we
